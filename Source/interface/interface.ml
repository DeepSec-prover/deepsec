--- conflicted
+++ resolved
@@ -1422,21 +1422,19 @@
       with Not_found -> Config.internal_error "[interface.ml >> equivalence_simulator_apply_next_step] The transition should be either within all or default."
   in
 
-<<<<<<< HEAD
   apply_all_transitions att_state.att_knowledge_recipe att_state.att_csys att_state.att_assoc att_state.att_trace list_transitions, list_transitions
-=======
-  apply_all_transitions att_state.att_csys att_state.att_assoc att_state.att_trace list_transitions, list_transitions
 
 let equivalence_simulator_apply_next_steps sem att_state att_transition_list =
-  let rec apply_all_transitions acc_att_csys acc_att_assoc acc_att_trace = function
+  let rec apply_all_transitions acc_kbr acc_att_csys acc_att_assoc acc_att_trace = function
     | [] -> []
     | trans::q ->
         (* The main transition *)
-        let (att_csys_1,att_assoc_1) = apply_transition sem true acc_att_assoc acc_att_csys trans in
-        let (default_trans,all_trans) = find_next_possible_transition false sem All_transitions att_csys_1 in
+        let (kbr_1,att_csys_1,att_assoc_1) = apply_transition sem true acc_att_assoc acc_kbr acc_att_csys trans in
+        let (default_trans,all_trans) = find_next_possible_transition false sem All_transitions kbr_1 att_csys_1 in
         let att_trace = acc_att_trace @ [trans] in
         let state =
           {
+            att_knowledge_recipe = kbr_1;
             att_csys = att_csys_1;
             att_assoc = att_assoc_1;
             att_default_available_actions = default_trans;
@@ -1444,7 +1442,6 @@
             att_trace = att_trace
           }
         in
-        state::(apply_all_transitions att_csys_1 att_assoc_1 att_trace q)
-  in
-  apply_all_transitions att_state.att_csys att_state.att_assoc att_state.att_trace att_transition_list
->>>>>>> c4dda136
+        state::(apply_all_transitions kbr_1 att_csys_1 att_assoc_1 att_trace q)
+  in
+  apply_all_transitions att_state.att_knowledge_recipe att_state.att_csys att_state.att_assoc att_state.att_trace att_transition_list