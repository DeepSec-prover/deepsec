(* reimplementation and extension of the module List *)
module List = struct

  include List

  let partition_unordered p l =
    let rec part yes no = function
    | [] -> yes, no
    | x :: l -> if p x then part (x :: yes) no l else part yes (x :: no) l in
    part [] [] l

  let filter_unordered p =
    let rec find accu = function
    | [] -> accu
    | x :: l -> if p x then find (x :: accu) l else find accu l in
    find []

  (* overwriting some functions with tail-recursive versions *)
  let rec fold_right ?f_cont:(k=fun x->x) f l a =
    match l with
    | [] -> k a
    | h :: t -> fold_right f t a ~f_cont:(fun res -> k (f h res))

  let remove f l =
    let rec explore prev = function
      | [] -> raise Not_found
      | t::q when f t -> rev_append prev q
      | t::q -> explore (t::prev) q
    in
    explore [] l

  let map f l = fold_right (fun x ac -> f x :: ac) l []
  let (@) l1 l2 = fold_right (fun a ac -> a :: ac) l1 l2
  (* fold_left with arguments in the same order as fold_right *)
  let foldl f l a = fold_left (fun a x -> f x a) a l

  (* rev_map + filter (on the transformed elements) *)
  let map_if pred f l =
    let rec map_filter ac pred f l = match l with
      | [] -> ac
      | p :: t ->
        let elt = f p in
        if pred elt then map_filter (elt::ac) pred f t
        else map_filter ac pred f t in
    map_filter [] pred f l

  (* rev_map + filter (on the transformed elements, based on whether the
  result of the transformation is None or not) *)
  let map_if_opt f l =
    List.fold_left (fun ac x ->
      match f x with
      | None -> ac
      | Some y -> y :: ac
    ) [] l

  (* removes all elements of a list verifying a given predicate, and returns
  one such element (if any). The ordering is not preserved. *)
  let find_and_remove (f:'a->bool) (l:'a list) : 'a option * 'a list =
    List.fold_left (fun (elt,accu) x ->
      if elt = None && f x then (Some x,accu) else (elt,x::accu)
    ) (None,[]) l

  (* finder in list *)
  let rec assoc_opt (e:'a) (l:('a*'b) list) : 'b option =
    match l with
    | [] -> None
    | (f,g) :: p -> if e = f then Some g else assoc_opt e p

  (* a variant of the iterators where the remainder of the list can be taken
  as an argument of the iterated function *)
  let fold_left_with_memo (f:'a->'b->'b list->'b list->'a) (x:'a) (l:'b list) : 'a =
    let rec browse memo ac l =
      match l with
      | [] -> ac
      | h :: t -> browse (h::memo) (f ac h memo t) t in
    browse [] x l

  let iter_with_memo (f:'a->'a list->'a list->unit) (l:'a list) : unit =
    fold_left_with_memo (fun () -> f) () l

  (* applies fold left while a given predicate is satisfied *)
  let rec fold_left_while (pred:'b->bool) (f:'a->'b->'a) (accu:'a) (l:'b list) : 'a =
    match l with
    | [] -> accu
    | h :: t ->
      if pred h then fold_left_while pred f (f accu h) t
      else accu

  (* puts the elements of a list that verify a predicate in head *)
  let filter_in_head (pred:'a->bool) (l:'a list) : 'a list =
    let (yes,no) = partition_unordered pred l in
    List.rev_append yes no
end


(* reimplementation and extension of the module Map *)
module Map = struct
  (**************************************************************************)
  (*                                                                        *)
  (*                                 OCaml                                  *)
  (*                                                                        *)
  (*             Xavier Leroy, projet Cristal, INRIA Rocquencourt           *)
  (*                                                                        *)
  (*   Copyright 1996 Institut National de Recherche en Informatique et     *)
  (*     en Automatique.                                                    *)
  (*                                                                        *)
  (*   All rights reserved.  This file is distributed under the terms of    *)
  (*   the GNU Lesser General Public License version 2.1, with the          *)
  (*   special exception on linking described in the file LICENSE.          *)
  (*                                                                        *)
  (**************************************************************************)

  (**************************************************************************)
  (*                                                                        *)
  (*   The souce source of the module Map was originally taken from the     *)
  (*   Ocaml github and has been modified by Vincent Cheval.                *)
  (*                                                                        *)
  (**************************************************************************)

  module type OrderedType =
  sig
    type t
    val compare: t -> t -> int
  end

  module type S =
  sig
    type key
    type +'a t
    val empty: 'a t
    val is_empty: 'a t -> bool
    val mem:  key -> 'a t -> bool
    val add: key -> 'a -> 'a t -> 'a t
    val add_or_replace: key -> 'a -> ('a -> 'a) -> 'a t -> 'a t
    val update: key -> ('a option -> 'a option) -> 'a t -> 'a t
    val singleton: key -> 'a -> 'a t
    val remove: key -> 'a t -> 'a t
    val remove_exception: key -> 'a t -> 'a * 'a t
    val remove2: ('a -> unit) -> key -> 'a t
    val add_or_remove : key -> 'a -> ('a -> bool) -> 'a t -> 'a t

    val merge:
          (key -> 'a option -> 'b option -> 'c option) -> 'a t -> 'b t -> 'c t
    val union: (key -> 'a -> 'a -> 'a option) -> 'a t -> 'a t -> 'a t
    val compare: ('a -> 'a -> int) -> 'a t -> 'a t -> int
    val equal: ('a -> 'a -> bool) -> 'a t -> 'a t -> bool
    val iter: (key -> 'a -> unit) -> 'a t -> unit
    val iter2: (key -> 'a -> 'a -> unit) -> 'a t -> 'a t -> unit
    val fold: (key -> 'a -> 'b -> 'b) -> 'a t -> 'b -> 'b
    val fold_right : ('b  -> 'a -> 'b) -> 'b -> 'a t -> 'b
    val tail_iter : ('a -> (unit -> unit) -> unit) -> 'a t -> (unit -> unit) -> unit
    val tail_iter_until : ('a -> (unit -> unit) -> unit) -> ('a -> bool) -> 'a t -> (unit -> unit) -> unit
    val for_all: (key -> 'a -> bool) -> 'a t -> bool
    val exists: (key -> 'a -> bool) -> 'a t -> bool
    val filter: (key -> 'a -> bool) -> 'a t -> 'a t
    val partition: (key -> 'a -> bool) -> 'a t -> 'a t * 'a t
    val cardinal: 'a t -> int
    val bindings: 'a t -> (key * 'a) list
    val min_binding: 'a t -> (key * 'a)
    val min_binding_opt: 'a t -> (key * 'a) option
    val max_binding: 'a t -> (key * 'a)
    val max_binding_opt: 'a t -> (key * 'a) option
    val choose: 'a t -> (key * 'a)
    val choose_opt: 'a t -> (key * 'a) option
    val split: key -> 'a t -> 'a t * 'a option * 'a t
    val find: key -> 'a t -> 'a
    val find_opt: key -> 'a t -> 'a option
    val find_first: (key -> bool) -> 'a t -> key * 'a
    val find_first_opt: (key -> bool) -> 'a t -> (key * 'a) option
    val find_last: (key -> bool) -> 'a t -> key * 'a
    val find_last_opt: (key -> bool) -> 'a t -> (key * 'a) option
    val find_and_replace : (key -> 'a -> bool) -> ('a -> 'a) -> 'a t -> ('a * 'a t) option

    val replace : key -> ('a -> 'a) -> 'a t -> 'a t
    val map: ('a -> 'b) -> 'a t -> 'b t
    val mapi: (key -> 'a -> 'b) -> 'a t -> 'b t
    val search : ('a -> bool) -> 'a t -> 'a
    val search_opt : ('a -> bool) -> 'a t -> 'a option
    val search_key_opt : ('a -> bool) -> 'a t -> key option
  end

  module Make(Ord: OrderedType) = struct

    type key = Ord.t

    type 'a t =
        Empty
      | Node of {l:'a t; v:key; d:'a; r:'a t; h:int}

    let height = function
        Empty -> 0
      | Node {h; _} -> h

    let create l x d r =
      let hl = height l and hr = height r in
      Node{l; v=x; d; r; h=(if hl >= hr then hl + 1 else hr + 1)}

    let singleton x d = Node{l=Empty; v=x; d; r=Empty; h=1}

    let bal l x d r =
      let hl = match l with Empty -> 0 | Node {h;_} -> h in
      let hr = match r with Empty -> 0 | Node {h;_} -> h in
      if hl > hr + 2 then begin
        match l with
          Empty -> invalid_arg "Map.bal"
        | Node{l=ll; v=lv; d=ld; r=lr; _} ->
            if height ll >= height lr then
              create ll lv ld (create lr x d r)
            else begin
              match lr with
                Empty -> invalid_arg "Map.bal"
              | Node{l=lrl; v=lrv; d=lrd; r=lrr; _}->
                  create (create ll lv ld lrl) lrv lrd (create lrr x d r)
            end
      end else if hr > hl + 2 then begin
        match r with
          Empty -> invalid_arg "Map.bal"
        | Node{l=rl; v=rv; d=rd; r=rr; _} ->
            if height rr >= height rl then
              create (create l x d rl) rv rd rr
            else begin
              match rl with
                Empty -> invalid_arg "Map.bal"
              | Node{l=rll; v=rlv; d=rld; r=rlr; _} ->
                  create (create l x d rll) rlv rld (create rlr rv rd rr)
            end
      end else
        Node{l; v=x; d; r; h=(if hl >= hr then hl + 1 else hr + 1)}

    let empty = Empty

    let is_empty = function Empty -> true | _ -> false

    let rec add x data = function
        Empty ->
          Node{l=Empty; v=x; d=data; r=Empty; h=1}
      | Node {l; v; d; r; h} as m ->
          let c = Ord.compare x v in
          if c = 0 then
            if d == data then m else Node{l; v=x; d=data; r; h}
          else if c < 0 then
            let ll = add x data l in
            if l == ll then m else bal ll v d r
          else
            let rr = add x data r in
            if r == rr then m else bal l v d rr

    let rec add_or_replace x data f_replace = function
      |  Empty ->
          Node{l=Empty; v=x; d=data; r=Empty; h=1}
      | Node {l; v; d; r; h} as m ->
          let c = Ord.compare x v in
          if c = 0 then
            Node{l; v=x; d= f_replace d; r; h}
          else if c < 0 then
            let ll = add_or_replace x data f_replace l in
            if l == ll then m else bal ll v d r
          else
            let rr = add_or_replace x data f_replace r in
            if r == rr then m else bal l v d rr

    let rec find x = function
        Empty ->
          raise Not_found
      | Node {l; v; d; r; _} ->
          let c = Ord.compare x v in
          if c = 0 then d
          else find x (if c < 0 then l else r)

    let rec replace x f = function
      | Empty -> raise Not_found
      | Node {l; v; d; r; h} ->
          let c = Ord.compare x v in
          if c = 0 then Node {l; v = x; d = f d; r; h}
          else if c < 0
          then Node {l = replace x f l; v; d; r; h}
          else Node {l; v; d; r = replace x f r; h}

    let rec find_first_aux v0 d0 f = function
        Empty ->
          (v0, d0)
      | Node {l; v; d; r; _} ->
          if f v then
            find_first_aux v d f l
          else
            find_first_aux v0 d0 f r

    let rec find_first f = function
        Empty ->
          raise Not_found
      | Node {l; v; d; r; _} ->
          if f v then
            find_first_aux v d f l
          else
            find_first f r

    let rec find_first_opt_aux v0 d0 f = function
        Empty ->
          Some (v0, d0)
      | Node {l; v; d; r; _} ->
          if f v then
            find_first_opt_aux v d f l
          else
            find_first_opt_aux v0 d0 f r

    let rec find_first_opt f = function
        Empty ->
          None
      | Node {l; v; d; r; _} ->
          if f v then
            find_first_opt_aux v d f l
          else
            find_first_opt f r

    let rec find_last_aux v0 d0 f = function
        Empty ->
          (v0, d0)
      | Node {l; v; d; r; _} ->
          if f v then
            find_last_aux v d f r
          else
            find_last_aux v0 d0 f l

    let rec find_last f = function
        Empty ->
          raise Not_found
      | Node {l; v; d; r; _} ->
          if f v then
            find_last_aux v d f r
          else
            find_last f l

    let rec find_last_opt_aux v0 d0 f = function
        Empty ->
          Some (v0, d0)
      | Node {l; v; d; r; _} ->
          if f v then
            find_last_opt_aux v d f r
          else
            find_last_opt_aux v0 d0 f l

    let rec find_last_opt f = function
        Empty ->
          None
      | Node {l; v; d; r; _} ->
          if f v then
            find_last_opt_aux v d f r
          else
            find_last_opt f l

    let rec find_opt x = function
        Empty ->
          None
      | Node {l; v; d; r; _} ->
          let c = Ord.compare x v in
          if c = 0 then Some d
          else find_opt x (if c < 0 then l else r)

    let rec find_and_replace p f = function
      | Empty -> raise Not_found
      | Node {l; v; d; r; h } ->
          if p v d
          then Some(d,Node { l; v; d = f d; r; h })
          else
            begin match find_and_replace p f l with
              | None ->
                  begin match find_and_replace p f r with
                    | None -> None
                    | Some(res,map) -> Some(res,Node {l;v;d;r = map; h})
                  end
              | Some(res,map) -> Some(res,Node{l=map; v; d; r; h})
            end

    let rec mem x = function
        Empty ->
          false
      | Node {l; v; r; _} ->
          let c = Ord.compare x v in
          c = 0 || mem x (if c < 0 then l else r)

    let rec min_binding = function
        Empty -> raise Not_found
      | Node {l=Empty; v; d; _} -> (v, d)
      | Node {l; _} -> min_binding l

    let rec min_binding_opt = function
        Empty -> None
      | Node {l=Empty; v; d; _} -> Some (v, d)
      | Node {l; _}-> min_binding_opt l

    let rec max_binding = function
        Empty -> raise Not_found
      | Node {v; d; r=Empty; _} -> (v, d)
      | Node {r; _} -> max_binding r

    let rec max_binding_opt = function
        Empty -> None
      | Node {v; d; r=Empty; _} -> Some (v, d)
      | Node {r; _} -> max_binding_opt r

    let rec remove_min_binding = function
        Empty -> invalid_arg "Map.remove_min_elt"
      | Node {l=Empty; r; _} -> r
      | Node {l; v; d; r; _} -> bal (remove_min_binding l) v d r

    let merge t1 t2 =
      match (t1, t2) with
        (Empty, t) -> t
      | (t, Empty) -> t
      | (_, _) ->
          let (x, d) = min_binding t2 in
          bal t1 x d (remove_min_binding t2)

    let rec remove x = function
        Empty ->
          Empty
      | (Node {l; v; d; r; _} as m) ->
          let c = Ord.compare x v in
          if c = 0 then merge l r
          else if c < 0 then
            let ll = remove x l in if l == ll then m else bal ll v d r
          else
            let rr = remove x r in if r == rr then m else bal l v d rr

    let rec remove2 f x = function
        Empty ->
          Empty
      | (Node {l; v; d; r; _} as m) ->
          let c = Ord.compare x v in
          if c = 0 then (f d; merge l r)
          else if c < 0 then
            let ll = remove2 f x l in if l == ll then m else bal ll v d r
          else
            let rr = remove2 f x r in if r == rr then m else bal l v d rr

    let rec add_or_remove x data f = function
      | Empty ->
          Node{l=Empty; v=x; d=data; r=Empty; h=1}
      | Node {l; v; d; r; _} as m ->
          let c = Ord.compare x v in
          if c = 0
          then
            if f d
            then merge l r
            else m
          else if c < 0
          then
            let ll = add_or_remove x data f l in
            if l == ll then m else bal ll v d r
          else
            let rr = add_or_remove x data f r in
            if r == rr then m else bal l v d rr

    let rec remove_exception x = function
        Empty ->
          raise Not_found
      | Node {l; v; d; r; _} ->
          let c = Ord.compare x v in
          if c = 0 then (d,merge l r)
          else if c < 0 then
            let (data,ll) = remove_exception x l in data, (bal ll v d r)
          else
            let (data,rr) = remove_exception x r in data, (bal l v d rr)

    let rec update x f = function
        Empty ->
          begin match f None with
          | None -> Empty
          | Some data -> Node{l=Empty; v=x; d=data; r=Empty; h=1}
          end
      | Node {l; v; d; r; h; _} as m ->
          let c = Ord.compare x v in
          if c = 0 then begin
            match f (Some d) with
            | None -> merge l r
            | Some data ->
                if d == data then m else Node{l; v=x; d=data; r; h}
          end else if c < 0 then
            let ll = update x f l in
            if l == ll then m else bal ll v d r
          else
            let rr = update x f r in
            if r == rr then m else bal l v d rr

    let rec iter f = function
        Empty -> ()
      | Node {l; v; d; r; _} ->
          iter f l; f v d; iter f r

    let rec iter2 f m1 m2 = match m1, m2 with
        Empty,Empty -> ()
      | Node n1, Node n2 ->
          iter2 f n1.l n2.l; f n1.d n2.d; iter2 f n1.r n2.r
      | _ -> raise (Invalid_argument "[extension.ml >> Map.iter2] The two maps should have the same keys")

    let rec map f = function
        Empty ->
          Empty
      | Node {l; v; d; r; h} ->
          let l' = map f l in
          let d' = f d in
          let r' = map f r in
          Node{l=l'; v; d=d'; r=r'; h}

    let rec mapi f = function
        Empty ->
          Empty
      | Node {l; v; d; r; h} ->
          let l' = mapi f l in
          let d' = f v d in
          let r' = mapi f r in
          Node{l=l'; v; d=d'; r=r'; h}

    let rec fold f m accu =
      match m with
        Empty -> accu
      | Node {l; v; d; r; _} ->
          fold f r (f v d (fold f l accu))

    let rec fold_right f accu m =
      match m with
        Empty -> accu
      | Node {l; d; r; _} ->
          fold_right f (f (fold_right f accu r) d) l

    let rec tail_iter_until f f_stop m f_next = match m with
      | Empty -> f_next ()
      | Node {l; d; r; _} ->
          (tail_iter_until [@tailcall]) f f_stop l (fun () ->
            if f_stop d
            then (f_next [@tailcall]) ()
            else
              (f [@tailcall]) d (fun () ->
                (tail_iter_until [@tailcall]) f f_stop r f_next
              )
          )

    let rec tail_iter f m f_next = match m with
      | Empty -> f_next ()
      | Node {l; d; r; _} ->
          tail_iter f l (fun () ->
            f d (fun () ->
              tail_iter f r f_next
            )
          )

    let rec for_all p = function
        Empty -> true
      | Node {l; v; d; r; _} -> p v d && for_all p l && for_all p r

    let rec exists p = function
        Empty -> false
      | Node {l; v; d; r; _} -> p v d || exists p l || exists p r

    (* Beware: those two functions assume that the added k is *strictly*
       smaller (or bigger) than all the present keys in the tree; it
       does not test for equality with the current min (or max) key.
       Indeed, they are only used during the "join" operation which
       respects this precondition.
    *)

    let rec add_min_binding k x = function
      | Empty -> singleton k x
      | Node {l; v; d; r; _} ->
        bal (add_min_binding k x l) v d r

    let rec add_max_binding k x = function
      | Empty -> singleton k x
      | Node {l; v; d; r; _} ->
        bal l v d (add_max_binding k x r)

    (* Same as create and bal, but no assumptions are made on the
       relative heights of l and r. *)

    let rec join l v d r =
      match (l, r) with
        (Empty, _) -> add_min_binding v d r
      | (_, Empty) -> add_max_binding v d l
      | (Node{l=ll; v=lv; d=ld; r=lr; h=lh}, Node{l=rl; v=rv; d=rd; r=rr; h=rh}) ->
          if lh > rh + 2 then bal ll lv ld (join lr v d r) else
          if rh > lh + 2 then bal (join l v d rl) rv rd rr else
          create l v d r

    (* Merge two trees l and r into one.
       All elements of l must precede the elements of r.
       No assumption on the heights of l and r. *)

    let concat t1 t2 =
      match (t1, t2) with
        (Empty, t) -> t
      | (t, Empty) -> t
      | (_, _) ->
          let (x, d) = min_binding t2 in
          join t1 x d (remove_min_binding t2)

    let concat_or_join t1 v d t2 =
      match d with
      | Some d -> join t1 v d t2
      | None -> concat t1 t2

    let rec split x = function
        Empty ->
          (Empty, None, Empty)
      | Node {l; v; d; r; _} ->
          let c = Ord.compare x v in
          if c = 0 then (l, Some d, r)
          else if c < 0 then
            let (ll, pres, rl) = split x l in (ll, pres, join rl v d r)
          else
            let (lr, pres, rr) = split x r in (join l v d lr, pres, rr)

    let rec merge f s1 s2 =
      match (s1, s2) with
        (Empty, Empty) -> Empty
      | (Node {l=l1; v=v1; d=d1; r=r1; h=h1}, _) when h1 >= height s2 ->
          let (l2, d2, r2) = split v1 s2 in
          concat_or_join (merge f l1 l2) v1 (f v1 (Some d1) d2) (merge f r1 r2)
      | (_, Node {l=l2; v=v2; d=d2; r=r2; _}) ->
          let (l1, d1, r1) = split v2 s1 in
          concat_or_join (merge f l1 l2) v2 (f v2 d1 (Some d2)) (merge f r1 r2)
      | _ ->
          assert false

    let rec union f s1 s2 =
      match (s1, s2) with
      | (Empty, s) | (s, Empty) -> s
      | (Node {l=l1; v=v1; d=d1; r=r1; h=h1}, Node {l=l2; v=v2; d=d2; r=r2; h=h2}) ->
          if h1 >= h2 then
            let (l2, d2, r2) = split v1 s2 in
            let l = union f l1 l2 and r = union f r1 r2 in
            match d2 with
            | None -> join l v1 d1 r
            | Some d2 -> concat_or_join l v1 (f v1 d1 d2) r
          else
            let (l1, d1, r1) = split v2 s1 in
            let l = union f l1 l2 and r = union f r1 r2 in
            match d1 with
            | None -> join l v2 d2 r
            | Some d1 -> concat_or_join l v2 (f v2 d1 d2) r

    let rec filter p = function
        Empty -> Empty
      | Node {l; v; d; r; _} as m ->
          (* call [p] in the expected left-to-right order *)
          let l' = filter p l in
          let pvd = p v d in
          let r' = filter p r in
          if pvd then if l==l' && r==r' then m else join l' v d r'
          else concat l' r'

    let rec map_or_remove f f_remove = function
      | Empty -> Empty
      | Node {l; v; d; r; _} ->
          let ll = map_or_remove f f_remove l in
          let rr = map_or_remove f f_remove r in
          let dd = f d in
          if f_remove v dd
          then concat ll rr
          else join ll v dd rr

    let rec map_filter f = function
      | Empty -> Empty
      | Node {l; v; d; r; _} ->
        let ll = map_filter f l in
        let rr = map_filter f r in
        match f v d with
        | None -> concat ll rr
        | Some dd -> join ll v dd rr


    let rec partition p = function
        Empty -> (Empty, Empty)
      | Node {l; v; d; r; _} ->
          (* call [p] in the expected left-to-right order *)
          let (lt, lf) = partition p l in
          let pvd = p v d in
          let (rt, rf) = partition p r in
          if pvd
          then (join lt v d rt, concat lf rf)
          else (concat lt rt, join lf v d rf)

    type 'a enumeration = End | More of key * 'a * 'a t * 'a enumeration

    let rec cons_enum m e =
      match m with
        Empty -> e
      | Node {l; v; d; r; _} -> cons_enum l (More(v, d, r, e))

    let compare cmp m1 m2 =
      let rec compare_aux e1 e2 =
          match (e1, e2) with
          (End, End) -> 0
        | (End, _)  -> -1
        | (_, End) -> 1
        | (More(v1, d1, r1, e1), More(v2, d2, r2, e2)) ->
            let c = Ord.compare v1 v2 in
            if c <> 0 then c else
            let c = cmp d1 d2 in
            if c <> 0 then c else
            compare_aux (cons_enum r1 e1) (cons_enum r2 e2)
      in compare_aux (cons_enum m1 End) (cons_enum m2 End)

    let equal cmp m1 m2 =
      let rec equal_aux e1 e2 =
          match (e1, e2) with
          (End, End) -> true
        | (End, _)  -> false
        | (_, End) -> false
        | (More(v1, d1, r1, e1), More(v2, d2, r2, e2)) ->
            Ord.compare v1 v2 = 0 && cmp d1 d2 &&
            equal_aux (cons_enum r1 e1) (cons_enum r2 e2)
      in equal_aux (cons_enum m1 End) (cons_enum m2 End)

    let rec cardinal = function
        Empty -> 0
      | Node {l; r; _} -> cardinal l + 1 + cardinal r

    let rec bindings_aux accu = function
        Empty -> accu
      | Node {l; v; d; r; _} -> bindings_aux ((v, d) :: bindings_aux accu r) l

    let bindings s =
      bindings_aux [] s

    let choose = min_binding

    let choose_opt = min_binding_opt

    let rec tail_search_opt f_next f = function
      | Empty -> f_next ()
      | Node n when f n.d -> Some n.d
      | Node n -> tail_search_opt (fun () -> tail_search_opt f_next f n.r) f n.l

    let search_opt f m = tail_search_opt (fun () -> None) f m

    let rec tail_search_key_opt f_next f = function
      | Empty -> f_next ()
      | Node n when f n.d -> Some n.v
      | Node n -> tail_search_key_opt (fun () -> tail_search_key_opt f_next f n.r) f n.l

    let search_key_opt f m = tail_search_key_opt (fun () -> None) f m


    let rec tail_search f_next f = function
      | Empty -> f_next ()
      | Node n when f n.d -> n.d
      | Node n -> tail_search (fun () -> tail_search f_next f n.r) f n.l

    let search f m = tail_search (fun () -> raise Not_found) f m

  end
end


(* reimplementation and extension of the module Set *)
module Set = struct
  (**************************************************************************)
  (*                                                                        *)
  (*                                 OCaml                                  *)
  (*                                                                        *)
  (*             Xavier Leroy, projet Cristal, INRIA Rocquencourt           *)
  (*                                                                        *)
  (*   Copyright 1996 Institut National de Recherche en Informatique et     *)
  (*     en Automatique.                                                    *)
  (*                                                                        *)
  (*   All rights reserved.  This file is distributed under the terms of    *)
  (*   the GNU Lesser General Public License version 2.1, with the          *)
  (*   special exception on linking described in the file LICENSE.          *)
  (*                                                                        *)
  (**************************************************************************)

  (**************************************************************************)
  (*                                                                        *)
  (*   The souce source of the module Set was originally taken from the     *)
  (*   Ocaml github and has been modified by Vincent Cheval.                *)
  (*                                                                        *)
  (**************************************************************************)

  (* Sets over ordered types *)

  module type OrderedType =
  sig
    type t
    val compare: t -> t -> int
  end

  module type S =
  sig
    type elt
    type t
    val empty: t
    val is_empty: t -> bool
    val is_singleton: t -> bool
    val mem: elt -> t -> bool
    val add: elt -> t -> t
    val singleton: elt -> t
    val remove: elt -> t -> t
    val union: t -> t -> t
    val inter: t -> t -> t
    val diff: t -> t -> t
    val compare: t -> t -> int
    val equal: t -> t -> bool
    val subset: t -> t -> bool
    val iter: (elt -> unit) -> t -> unit
    val map: (elt -> elt) -> t -> t
    val fold: (elt -> 'a -> 'a) -> t -> 'a -> 'a
    val for_all: (elt -> bool) -> t -> bool
    val exists: (elt -> bool) -> t -> bool
    val exists_distinct_pair: (elt -> elt -> bool) -> t -> bool
    val filter: (elt -> bool) -> t -> t
    val partition: (elt -> bool) -> t -> t * t
    val cardinal: t -> int
    val elements: t -> elt list
    val min_elt: t -> elt
    val min_elt_opt: t -> elt option
    val max_elt: t -> elt
    val max_elt_opt: t -> elt option
    val choose_optimised: t -> elt
    val choose: t -> elt
    val choose_opt: t -> elt option
    val split: elt -> t -> t * bool * t
    val find: elt -> t -> elt
    val find_opt: elt -> t -> elt option
    val find_option : (elt -> bool) -> t -> elt option
    val find_first: (elt -> bool) -> t -> elt
    val find_first_opt: (elt -> bool) -> t -> elt option
    val find_last: (elt -> bool) -> t -> elt
    val find_last_opt: (elt -> bool) -> t -> elt option
    val of_list: elt list -> t
    val choose_and_apply: (elt -> elt -> unit) -> t -> unit
  end

  module Make(Ord: OrderedType) =
  struct
    type elt = Ord.t
    type t = Empty | Node of {l:t; v:elt; r:t; h:int}

    (* Sets are represented by balanced binary trees (the heights of the
       children differ by at most 2 *)

    let height = function
        Empty -> 0
      | Node {h; _} -> h

    (* Creates a new node with left son l, value v and right son r.
       We must have all elements of l < v < all elements of r.
       l and r must be balanced and | height l - height r | <= 2.
       Inline expansion of height for better speed. *)

    let create l v r =
      let hl = match l with Empty -> 0 | Node {h; _} -> h in
      let hr = match r with Empty -> 0 | Node {h; _} -> h in
      Node{l; v; r; h=(if hl >= hr then hl + 1 else hr + 1)}

    (* Same as create, but performs one step of rebalancing if necessary.
       Assumes l and r balanced and | height l - height r | <= 3.
       Inline expansion of create for better speed in the most frequent case
       where no rebalancing is required. *)

    let bal l v r =
      let hl = match l with Empty -> 0 | Node {h; _} -> h in
      let hr = match r with Empty -> 0 | Node {h; _} -> h in
      if hl > hr + 2 then begin
        match l with
          Empty -> invalid_arg "Set.bal"
        | Node{l=ll; v=lv; r=lr; _} ->
            if height ll >= height lr then
              create ll lv (create lr v r)
            else begin
              match lr with
                Empty -> invalid_arg "Set.bal"
              | Node{l=lrl; v=lrv; r=lrr; _}->
                  create (create ll lv lrl) lrv (create lrr v r)
            end
      end else if hr > hl + 2 then begin
        match r with
          Empty -> invalid_arg "Set.bal"
        | Node{l=rl; v=rv; r=rr; _} ->
            if height rr >= height rl then
              create (create l v rl) rv rr
            else begin
              match rl with
                Empty -> invalid_arg "Set.bal"
              | Node{l=rll; v=rlv; r=rlr; _} ->
                  create (create l v rll) rlv (create rlr rv rr)
            end
      end else
        Node{l; v; r; h=(if hl >= hr then hl + 1 else hr + 1)}

    (* Insertion of one element *)

    let rec add x = function
        Empty -> Node{l=Empty; v=x; r=Empty; h=1}
      | Node{l; v; r; _} as t ->
          let c = Ord.compare x v in
          if c = 0 then t else
          if c < 0 then
            let ll = add x l in
            if l == ll then t else bal ll v r
          else
            let rr = add x r in
            if r == rr then t else bal l v rr

    let singleton x = Node{l=Empty; v=x; r=Empty; h=1}

    let is_singleton = function
      | Node{l=Empty; r= Empty; _ } -> true
      | _ -> false

    (* Beware: those two functions assume that the added v is *strictly*
       smaller (or bigger) than all the present elements in the tree; it
       does not test for equality with the current min (or max) element.
       Indeed, they are only used during the "join" operation which
       respects this precondition.
    *)

    let rec add_min_element x = function
      | Empty -> singleton x
      | Node {l; v; r; _} ->
        bal (add_min_element x l) v r

    let rec add_max_element x = function
      | Empty -> singleton x
      | Node {l; v; r; _} ->
        bal l v (add_max_element x r)

    (* Same as create and bal, but no assumptions are made on the
       relative heights of l and r. *)

    let rec join l v r =
      match (l, r) with
        (Empty, _) -> add_min_element v r
      | (_, Empty) -> add_max_element v l
      | (Node{l=ll; v=lv; r=lr; h=lh}, Node{l=rl; v=rv; r=rr; h=rh}) ->
          if lh > rh + 2 then bal ll lv (join lr v r) else
          if rh > lh + 2 then bal (join l v rl) rv rr else
          create l v r

    (* Smallest and greatest element of a set *)

    let rec min_elt = function
        Empty -> raise Not_found
      | Node{l=Empty; v; _} -> v
      | Node{l; _} -> min_elt l

    let rec min_elt_opt = function
        Empty -> None
      | Node{l=Empty; v; _} -> Some v
      | Node{l; _} -> min_elt_opt l

    let rec max_elt = function
        Empty -> raise Not_found
      | Node{v; r=Empty; _} -> v
      | Node{r; _} -> max_elt r

    let rec max_elt_opt = function
        Empty -> None
      | Node{v; r=Empty; _} -> Some v
      | Node{r; _} -> max_elt_opt r

    (* Remove the smallest element of the given set *)

    let rec remove_min_elt = function
        Empty -> invalid_arg "Set.remove_min_elt"
      | Node{l=Empty; r; _} -> r
      | Node{l; v; r; _} -> bal (remove_min_elt l) v r

    (* Merge two trees l and r into one.
       All elements of l must precede the elements of r.
       Assume | height l - height r | <= 2. *)

    let merge t1 t2 =
      match (t1, t2) with
        (Empty, t) -> t
      | (t, Empty) -> t
      | (_, _) -> bal t1 (min_elt t2) (remove_min_elt t2)

    (* Merge two trees l and r into one.
       All elements of l must precede the elements of r.
       No assumption on the heights of l and r. *)

    let concat t1 t2 =
      match (t1, t2) with
        (Empty, t) -> t
      | (t, Empty) -> t
      | (_, _) -> join t1 (min_elt t2) (remove_min_elt t2)

    (* Splitting.  split x s returns a triple (l, present, r) where
        - l is the set of elements of s that are < x
        - r is the set of elements of s that are > x
        - present is false if s contains no element equal to x,
          or true if s contains an element equal to x. *)

    let rec split x = function
        Empty ->
          (Empty, false, Empty)
      | Node{l; v; r; _} ->
          let c = Ord.compare x v in
          if c = 0 then (l, true, r)
          else if c < 0 then
            let (ll, pres, rl) = split x l in (ll, pres, join rl v r)
          else
            let (lr, pres, rr) = split x r in (join l v lr, pres, rr)

    (* Implementation of the set operations *)

    let empty = Empty

    let is_empty = function Empty -> true | _ -> false

    let rec mem x = function
        Empty -> false
      | Node{l; v; r; _} ->
          let c = Ord.compare x v in
          c = 0 || mem x (if c < 0 then l else r)

    let rec remove x = function
        Empty -> Empty
      | (Node{l; v; r; _} as t) ->
          let c = Ord.compare x v in
          if c = 0 then merge l r
          else
            if c < 0 then
              let ll = remove x l in
              if l == ll then t
              else bal ll v r
            else
              let rr = remove x r in
              if r == rr then t
              else bal l v rr

    let rec union s1 s2 =
      match (s1, s2) with
        (Empty, t2) -> t2
      | (t1, Empty) -> t1
      | (Node{l=l1; v=v1; r=r1; h=h1}, Node{l=l2; v=v2; r=r2; h=h2}) ->
          if h1 >= h2 then
            if h2 = 1 then add v2 s1 else begin
              let (l2, _, r2) = split v1 s2 in
              join (union l1 l2) v1 (union r1 r2)
            end
          else
            if h1 = 1 then add v1 s2 else begin
              let (l1, _, r1) = split v2 s1 in
              join (union l1 l2) v2 (union r1 r2)
            end

    let rec inter s1 s2 =
      match (s1, s2) with
        (Empty, _) -> Empty
      | (_, Empty) -> Empty
      | (Node{l=l1; v=v1; r=r1; _}, t2) ->
          match split v1 t2 with
            (l2, false, r2) ->
              concat (inter l1 l2) (inter r1 r2)
          | (l2, true, r2) ->
              join (inter l1 l2) v1 (inter r1 r2)

    let rec diff s1 s2 =
      match (s1, s2) with
        (Empty, _) -> Empty
      | (t1, Empty) -> t1
      | (Node{l=l1; v=v1; r=r1; _}, t2) ->
          match split v1 t2 with
            (l2, false, r2) ->
              join (diff l1 l2) v1 (diff r1 r2)
          | (l2, true, r2) ->
              concat (diff l1 l2) (diff r1 r2)

    type enumeration = End | More of elt * t * enumeration

    let rec cons_enum s e =
      match s with
        Empty -> e
      | Node{l; v; r; _} -> cons_enum l (More(v, r, e))

    let rec compare_aux e1 e2 =
        match (e1, e2) with
        (End, End) -> 0
      | (End, _)  -> -1
      | (_, End) -> 1
      | (More(v1, r1, e1), More(v2, r2, e2)) ->
          let c = Ord.compare v1 v2 in
          if c <> 0
          then c
          else compare_aux (cons_enum r1 e1) (cons_enum r2 e2)

    let compare s1 s2 =
      compare_aux (cons_enum s1 End) (cons_enum s2 End)

    let equal s1 s2 =
      compare s1 s2 = 0

    let rec subset s1 s2 =
      match (s1, s2) with
        Empty, _ ->
          true
      | _, Empty ->
          false
      | Node {l=l1; v=v1; r=r1; _}, (Node {l=l2; v=v2; r=r2; _} as t2) ->
          let c = Ord.compare v1 v2 in
          if c = 0 then
            subset l1 l2 && subset r1 r2
          else if c < 0 then
            subset (Node {l=l1; v=v1; r=Empty; h=0}) l2 && subset r1 t2
          else
            subset (Node {l=Empty; v=v1; r=r1; h=0}) r2 && subset l1 t2

    let rec iter f = function
        Empty -> ()
      | Node{l; v; r; _} -> iter f l; f v; iter f r

    let rec fold f s accu =
      match s with
        Empty -> accu
      | Node{l; v; r; _} -> fold f r (f v (fold f l accu))

    let rec for_all p = function
        Empty -> true
      | Node{l; v; r; _} -> p v && for_all p l && for_all p r

    let rec exists p = function
        Empty -> false
      | Node{l; v; r; _} -> p v || exists p l || exists p r

    let rec filter p = function
        Empty -> Empty
      | (Node{l; v; r; _}) as t ->
          (* call [p] in the expected left-to-right order *)
          let l' = filter p l in
          let pv = p v in
          let r' = filter p r in
          if pv then
            if l==l' && r==r' then t else join l' v r'
          else concat l' r'

    let rec partition p = function
        Empty -> (Empty, Empty)
      | Node{l; v; r; _} ->
          (* call [p] in the expected left-to-right order *)
          let (lt, lf) = partition p l in
          let pv = p v in
          let (rt, rf) = partition p r in
          if pv
          then (join lt v rt, concat lf rf)
          else (concat lt rt, join lf v rf)

    let rec cardinal = function
        Empty -> 0
      | Node{l; r; _} -> cardinal l + 1 + cardinal r

    let rec elements_aux accu = function
        Empty -> accu
      | Node{l; v; r; _} -> elements_aux (v :: elements_aux accu r) l

    let elements s =
      elements_aux [] s

    let choose_optimised = function
      | Empty -> raise Not_found
      | Node{v;_} -> v

    let choose = min_elt

    let choose_opt = min_elt_opt

    let rec find x = function
        Empty -> raise Not_found
      | Node{l; v; r; _} ->
          let c = Ord.compare x v in
          if c = 0 then v
          else find x (if c < 0 then l else r)

    let rec find_option f = function
        Empty -> None
      | Node{l; v; r; _} ->
          if f v then Some v
          else
            match find_option f l with
              | None -> find_option f r
              | r -> r

    let rec find_first_aux v0 f = function
        Empty ->
          v0
      | Node{l; v; r; _} ->
          if f v then
            find_first_aux v f l
          else
            find_first_aux v0 f r

    let rec find_first f = function
        Empty ->
          raise Not_found
      | Node{l; v; r; _} ->
          if f v then
            find_first_aux v f l
          else
            find_first f r

    let rec find_first_opt_aux v0 f = function
        Empty ->
          Some v0
      | Node{l; v; r; _} ->
          if f v then
            find_first_opt_aux v f l
          else
            find_first_opt_aux v0 f r

    let rec find_first_opt f = function
        Empty ->
          None
      | Node{l; v; r; _} ->
          if f v then
            find_first_opt_aux v f l
          else
            find_first_opt f r

    let rec find_last_aux v0 f = function
        Empty ->
          v0
      | Node{l; v; r; _} ->
          if f v then
            find_last_aux v f r
          else
            find_last_aux v0 f l

    let rec find_last f = function
        Empty ->
          raise Not_found
      | Node{l; v; r; _} ->
          if f v then
            find_last_aux v f r
          else
            find_last f l

    let rec find_last_opt_aux v0 f = function
        Empty ->
          Some v0
      | Node{l; v; r; _} ->
          if f v then
            find_last_opt_aux v f r
          else
            find_last_opt_aux v0 f l

    let rec find_last_opt f = function
        Empty ->
          None
      | Node{l; v; r; _} ->
          if f v then
            find_last_opt_aux v f r
          else
            find_last_opt f l

    let rec find_opt x = function
        Empty -> None
      | Node{l; v; r; _} ->
          let c = Ord.compare x v in
          if c = 0 then Some v
          else find_opt x (if c < 0 then l else r)

    let try_join l v r =
      (* [join l v r] can only be called when (elements of l < v <
         elements of r); use [try_join l v r] when this property may
         not hold, but you hope it does hold in the common case *)
      if (l = Empty || Ord.compare (max_elt l) v < 0)
      && (r = Empty || Ord.compare v (min_elt r) < 0)
      then join l v r
      else union l (add v r)

    let rec map f = function
      | Empty -> Empty
      | Node{l; v; r; _} as t ->
         (* enforce left-to-right evaluation order *)
         let l' = map f l in
         let v' = f v in
         let r' = map f r in
         if l == l' && v == v' && r == r' then t
         else try_join l' v' r'

    let of_sorted_list l =
      let rec sub n l =
        match n, l with
        | 0, l -> Empty, l
        | 1, x0 :: l -> Node {l=Empty; v=x0; r=Empty; h=1}, l
        | 2, x0 :: x1 :: l ->
            Node{l=Node{l=Empty; v=x0; r=Empty; h=1}; v=x1; r=Empty; h=2}, l
        | 3, x0 :: x1 :: x2 :: l ->
            Node{l=Node{l=Empty; v=x0; r=Empty; h=1}; v=x1;
                 r=Node{l=Empty; v=x2; r=Empty; h=1}; h=2}, l
        | n, l ->
          let nl = n / 2 in
          let left, l = sub nl l in
          match l with
          | [] -> assert false
          | mid :: l ->
            let right, l = sub (n - nl - 1) l in
            create left mid right, l
      in
      fst (sub (List.length l) l)

    let of_list l =
      match l with
      | [] -> empty
      | [x0] -> singleton x0
      | [x0; x1] -> add x1 (singleton x0)
      | [x0; x1; x2] -> add x2 (add x1 (singleton x0))
      | [x0; x1; x2; x3] -> add x3 (add x2 (add x1 (singleton x0)))
      | [x0; x1; x2; x3; x4] -> add x4 (add x3 (add x2 (add x1 (singleton x0))))
      | _ -> of_sorted_list (List.sort_uniq Ord.compare l)

    let rec exists_distinct_pair p = function
      | Empty -> false
      | Node{l=Empty;r=Empty; _ } -> false
      | Node{l; v; r=Empty;_} ->
          exists_distinct_pair p l ||
          exists (fun v' -> p v' v) l
      | Node{l=Empty;v;r; _} ->
          exists (fun v' -> p v v') r ||
          exists_distinct_pair p r
      | Node{l;v;r;_} ->
          exists_distinct_pair p l ||
          exists (fun v' -> p v' v) l ||
          exists (fun v' -> p v v') r ||
          exists_distinct_pair p r

    let choose_and_apply f = function
      | Empty -> Config.internal_error "[extensions.ml >> Set.choose_and_apply] The set should not be empty."
      | Node{l;v;r;_} -> iter (f v) l; iter (f v) r

  end
end


<<<<<<< HEAD
(* multisets represented as maps from elements to multiplicity *)
module Multiset = struct
  (* functions of the module *)
  module type S = sig
    type t
    type elt
    val empty : t (* an empty multiset *)
    val add : elt -> t -> t (* increases the multiplicity of an element *)
    val remove : elt -> t -> t (* decreases the multiplicity of an element (internal error if the element is not already present) *)
    val mem : elt -> t -> bool (* checks membership *)
  end

  (* instanciation *)
  module Make(O:sig type t val compare : t -> t -> int end) = struct
    type elt = O.t

    module MS = Map.Make(O)
    type t = int MS.t

    let empty = MS.empty
    let add x set =
      match MS.find_opt x set with
      | None -> MS.add x 1 set
      | Some n -> MS.add x (n+1) set
    let remove x set =
      match MS.find_opt x set with
      | None -> Config.internal_error "[process_session.ml >> Multiset.remove] removing an absent channel."
      | Some 1 -> MS.remove x set
      | Some n -> MS.add x (n+1) set
    let mem x set =
      MS.find_opt x set <> None
  end
end


(* sets modelled as maps with implicit integer keys. Useful on types where the comparison function is not available *)
module IndexedSet = struct
  module type S = sig
    type t
    type elt
    val empty : t (* creates an empty data structure. *)
    val is_empty : t -> bool (* checks the emptiness of the table *)
    val choose : t -> elt (* returns an element of the table, and raises Internal_error if it is empty *)
    val add_new_elt : t -> elt -> t * int (* adds a new element and returns the corresponding fresh index. *)
    val find : t -> int -> elt (* same as find_opt but raises Internal_error if not found *)
    val remove : t -> int -> t (* removes an element at a given index *)
    val replace : t -> int -> elt -> t (* replaces an element at an index *)
    val map : (int -> elt -> elt) -> t -> t (* applies a function on each element *)
    val filter : (int -> elt -> bool) -> t -> t (* removes all elements whose index do not satisfy a given predicate *)
    val map_filter : (int -> elt -> elt option) -> t -> t (* applies map but removes elements if the transformation returns None. *)
    val iter : (int -> elt -> unit) -> t -> unit (* iterates an operation. NB. This operation should *not* modify the table itself. *)
    (* val copy : t -> t (* creates a static copy of the table *) *)
    val elements : (int -> elt -> 'a) -> t -> 'a list (* computes the list of binders (index,element) of the table and stores them in a list, after applying a transformation to them. For example, elements (fun x _ -> x) set returns the list of indexes of set. *)
  end

=======
(* sets modelled as maps with implicit integer keys. Useful on types where the comparison function is not available *)
module IndexedSet = struct
  module type S = sig
    type t
    type elt
    val empty : t (* creates an empty data structure. *)
    val is_empty : t -> bool (* checks the emptiness of the table *)
    val choose : t -> elt (* returns an element of the table, and raises Internal_error if it is empty *)
    val add_new_elt : t -> elt -> t * int (* adds a new element and returns the corresponding fresh index. *)
    val find : t -> int -> elt (* same as find_opt but raises Internal_error if not found *)
    val remove : t -> int -> t (* removes an element at a given index *)
    val replace : t -> int -> elt -> t (* replaces an element at an index *)
    val map : (int -> elt -> elt) -> t -> t (* applies a function on each element *)
    val filter : (int -> elt -> bool) -> t -> t (* removes all elements whose index do not satisfy a given predicate *)
    val map_filter : (int -> elt -> elt option) -> t -> t (* applies map but removes elements if the transformation returns None. *)
    val iter : (int -> elt -> unit) -> t -> unit (* iterates an operation. NB. This operation should *not* modify the table itself. *)
    (* val copy : t -> t (* creates a static copy of the table *) *)
    val elements : (int -> elt -> 'a) -> t -> 'a list (* computes the list of binders (index,element) of the table and stores them in a list, after applying a transformation to them. For example, elements (fun x _ -> x) set returns the list of indexes of set. *)
  end

>>>>>>> 869db3e9
  module Make(O:sig type elt end) : S with type elt = O.elt = struct
    type index = int
    type elt = O.elt

    module M = Map.Make(struct type t = index let compare = compare end)
<<<<<<< HEAD
    type t = elt M.t * index ref
    let empty : t = M.empty, ref (-1)
    let is_empty (set,_) = M.is_empty set
    let choose (set,_) = snd (M.choose set)
    let add_new_elt (set,ind) x = incr ind; (M.add !ind x set,ind),!ind
=======
    type t = elt M.t * index
    let empty : t = M.empty, 0
    let is_empty (set,_) = M.is_empty set
    let choose (set,_) = snd (M.choose set)
    let add_new_elt (set,ind) x = (M.add ind x set,ind+1),ind
>>>>>>> 869db3e9
    let replace (set,im) i x =  (M.replace i (fun _ -> x) set,im)
    let find_opt (set,_) i = M.find_opt i set
    let find set i =
      match find_opt set i with
      | None ->
        Config.internal_error (Printf.sprintf "[equivalence_session.ml >> IndexedSet.find] Constraint system %d not found in table." i)
      | Some x -> x
    let remove (set,im) i = (M.remove i set,im)
    let map f (set,i) = (M.mapi f set,i)
    let filter f (set,im) =  (M.filter f set,im)
    let map_filter f (set,i) = M.map_filter f set,i
    let iter f (set,_) = M.iter f set
    let elements f (set,_) =
      M.fold (fun index elt accu -> f index elt::accu) set []
  end
end


(* functional loops over integers *)
module Func = struct
  let rec loop f x i n = if i > n then x else loop f (f i x) (i+1) n
  let rec downloop f x i n = if i < n then x else downloop f (f i x) (i-1) n
  let iter f i n = loop (fun i () -> f i) () i n
  let downiter f i n = downloop (fun i () -> f i) () i n
  let rec find f i n =
    if i > n then raise Not_found
    else if f i then i
    else find f (i+1) n
  let rec downfind f i n =
    if i < n then raise Not_found
    else if f i then i
    else downfind f (i-1) n
  let rec find_opt f i n =
    if i > n then None
    else if f i then Some i
    else find_opt f (i+1) n
  let rec downfind_opt f i n =
    if i < n then None
    else if f i then Some i
    else downfind_opt f (i-1) n
end<|MERGE_RESOLUTION|>--- conflicted
+++ resolved
@@ -1332,42 +1332,6 @@
 end
 
 
-<<<<<<< HEAD
-(* multisets represented as maps from elements to multiplicity *)
-module Multiset = struct
-  (* functions of the module *)
-  module type S = sig
-    type t
-    type elt
-    val empty : t (* an empty multiset *)
-    val add : elt -> t -> t (* increases the multiplicity of an element *)
-    val remove : elt -> t -> t (* decreases the multiplicity of an element (internal error if the element is not already present) *)
-    val mem : elt -> t -> bool (* checks membership *)
-  end
-
-  (* instanciation *)
-  module Make(O:sig type t val compare : t -> t -> int end) = struct
-    type elt = O.t
-
-    module MS = Map.Make(O)
-    type t = int MS.t
-
-    let empty = MS.empty
-    let add x set =
-      match MS.find_opt x set with
-      | None -> MS.add x 1 set
-      | Some n -> MS.add x (n+1) set
-    let remove x set =
-      match MS.find_opt x set with
-      | None -> Config.internal_error "[process_session.ml >> Multiset.remove] removing an absent channel."
-      | Some 1 -> MS.remove x set
-      | Some n -> MS.add x (n+1) set
-    let mem x set =
-      MS.find_opt x set <> None
-  end
-end
-
-
 (* sets modelled as maps with implicit integer keys. Useful on types where the comparison function is not available *)
 module IndexedSet = struct
   module type S = sig
@@ -1388,46 +1352,16 @@
     val elements : (int -> elt -> 'a) -> t -> 'a list (* computes the list of binders (index,element) of the table and stores them in a list, after applying a transformation to them. For example, elements (fun x _ -> x) set returns the list of indexes of set. *)
   end
 
-=======
-(* sets modelled as maps with implicit integer keys. Useful on types where the comparison function is not available *)
-module IndexedSet = struct
-  module type S = sig
-    type t
-    type elt
-    val empty : t (* creates an empty data structure. *)
-    val is_empty : t -> bool (* checks the emptiness of the table *)
-    val choose : t -> elt (* returns an element of the table, and raises Internal_error if it is empty *)
-    val add_new_elt : t -> elt -> t * int (* adds a new element and returns the corresponding fresh index. *)
-    val find : t -> int -> elt (* same as find_opt but raises Internal_error if not found *)
-    val remove : t -> int -> t (* removes an element at a given index *)
-    val replace : t -> int -> elt -> t (* replaces an element at an index *)
-    val map : (int -> elt -> elt) -> t -> t (* applies a function on each element *)
-    val filter : (int -> elt -> bool) -> t -> t (* removes all elements whose index do not satisfy a given predicate *)
-    val map_filter : (int -> elt -> elt option) -> t -> t (* applies map but removes elements if the transformation returns None. *)
-    val iter : (int -> elt -> unit) -> t -> unit (* iterates an operation. NB. This operation should *not* modify the table itself. *)
-    (* val copy : t -> t (* creates a static copy of the table *) *)
-    val elements : (int -> elt -> 'a) -> t -> 'a list (* computes the list of binders (index,element) of the table and stores them in a list, after applying a transformation to them. For example, elements (fun x _ -> x) set returns the list of indexes of set. *)
-  end
-
->>>>>>> 869db3e9
   module Make(O:sig type elt end) : S with type elt = O.elt = struct
     type index = int
     type elt = O.elt
 
     module M = Map.Make(struct type t = index let compare = compare end)
-<<<<<<< HEAD
-    type t = elt M.t * index ref
-    let empty : t = M.empty, ref (-1)
-    let is_empty (set,_) = M.is_empty set
-    let choose (set,_) = snd (M.choose set)
-    let add_new_elt (set,ind) x = incr ind; (M.add !ind x set,ind),!ind
-=======
     type t = elt M.t * index
     let empty : t = M.empty, 0
     let is_empty (set,_) = M.is_empty set
     let choose (set,_) = snd (M.choose set)
     let add_new_elt (set,ind) x = (M.add ind x set,ind+1),ind
->>>>>>> 869db3e9
     let replace (set,im) i x =  (M.replace i (fun _ -> x) set,im)
     let find_opt (set,_) i = M.find_opt i set
     let find set i =
