--- conflicted
+++ resolved
@@ -20,6 +20,7 @@
     2, Printf.sprintf "Version: %s" Config.version;
     2, Printf.sprintf "Git hash: %s" Config.git_commit;
     2, Printf.sprintf "Git branch: %s" Config.git_branch;
+    2, Printf.sprintf "Website: https://deepsec-prover.github.io\n"
   ]
 
 let help =
@@ -204,7 +205,6 @@
 
 let parse_arg_int opt str =
   try
-<<<<<<< HEAD
     int_of_string str
   with Failure _ ->
       raise (Arg.Bad (Printf.sprintf "%s Wrong argument %s. The option %s expects an integer."
@@ -288,210 +288,10 @@
           ))
       in
       add_and_verify_option (Distant_workers [String.escaped !host,String.escaped !path, Some i])
-=======
-    while true do
-      let l = input_line in_template in
-      Printf.fprintf out_html "%s\n" l;
-    done
-  with
-  | End_of_file ->
-    close_in in_template; close_out out_html; if not initial_index then Sys.remove path_index_old
-
-(******* Parsing *****)
-
-let parse_file path =
-
-  Printf.printf "Opening file %s\n" path;
-
-  let channel_in = open_in path in
-  let lexbuf = Lexing.from_channel channel_in in
-
-  let _ =
-    try
-      while true do
-        Parser_functions.parse_one_declaration (Grammar.main Lexer.token lexbuf)
-      done
-    with
-      | Failure msg -> Printf.printf "%s\n" msg; exit 0
-      | End_of_file -> () in
-
-  Parser_functions.query_list := List.rev !Parser_functions.query_list; (*putting queries in the same order as in the file *)
-  close_in channel_in
-
-(****** Main ******)
-
-let start_time = ref (Unix.time ())
-
-let por_disable = ref false
-
-let execute_query_session goal exproc1 exproc2 id =
-  start_time := Unix.time ();
-  Printf.printf "\nExecuting query %d...\n" id;
-  flush_all ();
-  let conf1 = Process_session.Configuration.of_expansed_process exproc1 in
-  let conf2 = Process_session.Configuration.of_expansed_process exproc2 in
-  let (result,conf1,conf2,running_time) =
-    if !Config.distributed
-    then
-      begin
-        let (result,conf1,conf2) = Distributed_equivalence.session goal conf1 conf2 in
-        (result,conf1,conf2,Unix.time() -. !start_time)
-      end
-    else
-      begin
-        let result = Equivalence_session.analysis goal conf1 conf2 in
-        (result,conf1,conf2,Unix.time() -. !start_time)
-      end
-  in
-  Equivalence_session.publish_result goal id conf1 conf2 result running_time;
-  (Session result,running_time)
-
-
-let rec excecute_queries id = function
-  | [] -> []
-  | (Process.Trace_Equivalence,exproc1,exproc2)::q ->
-    start_time :=  (Unix.time ());
-
-    let display_por_option () =
-      if !por_disable
-      then Printf.printf "Warning: Input processes have been detected to be determinate but POR optimisation has been disactivated with option -without_por.\n";
-      not !por_disable
-    in
-
-    Printf.printf "\nExecuting query %d...\n" id;
-    flush_all ();
-
-    let result =
-      if Process_determinate.is_action_determinate exproc1 && Process_determinate.is_action_determinate exproc2 && display_por_option ()
-      then
-        let conf1 = Process_determinate.configuration_of_expansed_process exproc1 in
-        let conf2 = Process_determinate.configuration_of_expansed_process exproc2 in
-
-        Printf.printf "Action-determinate processes detected...\n";
-        flush_all ();
-
-        if !Config.distributed
-        then
-          begin
-            let result,init_proc1, init_proc2 = Distributed_equivalence.trace_equivalence_determinate conf1 conf2 in
-            let running_time = ( Unix.time () -. !start_time ) in
-            Equivalence_determinate.publish_trace_equivalence_result id init_proc1 init_proc2 result running_time;
-            (Determinate result,running_time)
-          end
-        else
-          begin
-            let result = Equivalence_determinate.trace_equivalence conf1 conf2 in
-            let running_time = ( Unix.time () -. !start_time ) in
-            Equivalence_determinate.publish_trace_equivalence_result id conf1 conf2 result running_time;
-            (Determinate result,running_time)
-          end
-      else
-        let proc1 = Process.of_expansed_process exproc1 in
-        let proc2 = Process.of_expansed_process exproc2 in
-
-        if !Config.distributed
-        then
-          begin
-            let result,init_proc1, init_proc2 = Distributed_equivalence.trace_equivalence !Process.chosen_semantics proc1 proc2 in
-  	        let running_time = ( Unix.time () -. !start_time ) in
-            if !Config.display_trace
-            then Equivalence.publish_trace_equivalence_result id !Process.chosen_semantics init_proc1 init_proc2 result running_time;
-            (Standard result,running_time)
-          end
-        else
-          begin
-            let result = Equivalence.trace_equivalence !Process.chosen_semantics proc1 proc2 in
-  	        let running_time = ( Unix.time () -. !start_time ) in
-            if !Config.display_trace
-            then Equivalence.publish_trace_equivalence_result id !Process.chosen_semantics proc1 proc2 result running_time;
-            (Standard result,running_time)
-          end
-    in
-
-    begin match result with
-      | Standard Equivalence.Equivalent, running_time
-      | Determinate Equivalence_determinate.Equivalent, running_time ->
-          if !Config.display_trace
-          then Printf.printf "Query %d: Equivalent processes.\nRunning time: %s.\nAdditional informations on the HTML interface.\n" id (Display.mkRuntime running_time)
-          else Printf.printf "Query %d: Equivalent processes.\nRunning time: %s.\nAdditional informations on the HTML interface.\n" id (Display.mkRuntime running_time)
-      | _,running_time ->
-          if !Config.display_trace
-          then Printf.printf "Query %d: Processes not equivalent.\nRunning time: %s.\nAdditional informations on the HTML interface.\n" id (Display.mkRuntime running_time)
-          else Printf.printf "Query %d: Processes not equivalent.\nRunning time: %s.\nAdditional informations on the HTML interface.\n" id (Display.mkRuntime running_time)
-    end;
-
-    flush_all ();
-    result::(excecute_queries (id+1) q)
-  | (Process.Session_Equivalence,exproc1,exproc2)::q ->
-    let res = execute_query_session Equivalence_session.Equivalence exproc1 exproc2 id in
-    res :: excecute_queries (id+1) q
-  | (Process.Session_Inclusion,exproc1,exproc2)::q ->
-    let res = execute_query_session Equivalence_session.Inclusion exproc1 exproc2 id in
-    res :: excecute_queries (id+1) q
-  | _ -> Config.internal_error "Observational_equivalence not implemented"
-
-let process_file path =
-  if !Distributed_equivalence.DistribEquivalence.minimum_nb_of_jobs = 0 then
-    begin
-      Distributed_equivalence.DistribEquivalence.minimum_nb_of_jobs := !Distributed_equivalence.DistribEquivalence.nb_workers * !Config.core_factor
-    end;
-
-  if !Config.path_deepsec = "" then
-    begin
-      Config.path_deepsec:=
-      	(
-      	  try Sys.getenv "DEEPSEC_DIR" with
-      	    Not_found -> "./"
-      	);
-    end;
-  let files_dir = Array.to_list (Sys.readdir !Config.path_deepsec) in
-  if List.exists (fun file -> not (List.mem file files_dir)) ["deepsec"; "manager_deepsec"; "worker_deepsec"] then
-    let _ = Sys.command "printf \"$(tput bold)Error:$(tput sgr0) Unable to find DeepSec executables. Either run DeepSec from the directory in which they are located, or specify it by a variable DEEPSEC_DIR in your ~/.bash_profile. You can also run DeepSec with the option -deepsec_dir <path-to-the-deepsec-directory>.\n\"" in
-    exit 1
-  else ();
-
-  if Filename.is_relative !Config.path_deepsec then
-    begin
-      (* convert to absolute path *)
-      let save_current_dir=Sys.getcwd () in
-      Sys.chdir !Config.path_deepsec;
-      Config.path_deepsec:=Sys.getcwd ();
-      Sys.chdir save_current_dir;
-    end;
-
-  begin
-    Config.path_html_template := ( Filename.concat (Filename.concat (!Config.path_deepsec) "Source") "html_templates/" );
-
-    if !Config.path_index= "" then  Config.path_index:= Filename.dirname path; (*default location for results is the folder of the input file*)
-
-    let create_if_not_exist dir_name =
-    if not (Sys.file_exists dir_name) then Unix.mkdir (dir_name) 0o770
-    in
-
-    let path_result = (Filename.concat !Config.path_index "result") in
-    create_if_not_exist path_result;
-    let prefix = "result_query_1_" and suffix = ".html" in
-    let tmp = Filename.basename (Filename.temp_file ~temp_dir:path_result prefix suffix) in
-    let len_tmp = String.length tmp
-    and len_prefix = String.length prefix
-    and len_suffix = String.length suffix in
-    Config.tmp_file:= String.sub tmp (len_prefix) ( len_tmp - ( len_prefix + len_suffix ) );
-
-    Term.Symbol.empty_signature ();
-    parse_file path;
-
-    print_string "Executing the queries...\n";
-    let l = excecute_queries 1 !Parser_functions.query_list in
-    let nb_queries = List.length !Parser_functions.query_list in
-    print_index path nb_queries l
-  end;
-  Parser_functions.reset_parser ()
->>>>>>> 91028a20
 
 let _ =
   Config.running_api := false;
 
-<<<<<<< HEAD
   (* Initialisation of random generator *)
   Random.init (int_of_float (Unix.time ()));
 
@@ -502,15 +302,6 @@
   Config.path_database := database_path;
 
   (* Retrieve the command *)
-=======
-  let set_semantics sem =
-    match sem with
-    | "Classic" -> Process.chosen_semantics := Process.Classic
-    | "Private" -> Process.chosen_semantics := Process.Private
-    | "Eavesdrop" -> Process.chosen_semantics := Process.Eavesdrop
-    | _ -> raise (Arg.Bad("Undefined semantics"))
-  in
->>>>>>> 91028a20
 
   let dist_host = ref "" in
   let dist_path = ref "" in
@@ -543,7 +334,6 @@
   ]
   in
 
-<<<<<<< HEAD
   if Array.length Sys.argv = 1
   then
     begin
@@ -569,13 +359,6 @@
         (* Generate database if not existent *)
         if not (Sys.file_exists !Config.path_database)
         then Unix.mkdir !Config.path_database 0o770;
-=======
-  let _ = Sys.command "printf \"$(tput bold)DeepSec - DEciding Equivalence Properties for SECurity protocols$(tput sgr0)\n\"" in
-  Printf.printf "Version: %s\n" !Config.version;
-  Printf.printf "Website: https://deepsec-prover.github.io\n";
-  Printf.printf "Git info: branch %s, hash %s\n" !Config.git_branch !Config.git_commit;
-  flush_all();
->>>>>>> 91028a20
 
         (* Batch started *)
         Execution_manager.start_batch !all_files !all_options;
