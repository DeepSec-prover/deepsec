open Extensions
open Term
open Process_session
<<<<<<< HEAD
open Display
=======

>>>>>>> 869db3e9

(* a module for representing symbolic processes (process with symbolic variables and constraint systems). Sets of symbolic processes are represented as mutable tables with indexes *)
module Symbolic : sig
  (* indexes to make simpler reference and comparison of constraint systems *)
  module Index : sig
    type t = int
    val to_string : t -> string
  end

  (* a status of symbolic processes in equivalence proofs *)
  module Status : sig
<<<<<<< HEAD
    type t =
      ForAll
      | Exists
      | Both
=======
    type t
>>>>>>> 869db3e9
    val init_for_equivalence : t (* the status of the initial processes for equivalence proofs *)
    val init_for_inclusion_left : t (* the status of the initial left processes for inclusion proofs *)
    val init_for_inclusion_right : t (* the status of the initial right processes for inclusion proofs *)
    val downgrade_forall : t -> bool -> t (* given the status of a process, and a boolean telling whether a transition is useful to consider for ForAll processes, computes the status of the target of the transition *)
    val print : t -> unit (* for debugging purposes *)
  end

  (* a datatype for representing transitions between symbolic processes *)
  type transition_type =
    | In
    | Out
    | Comm
  type transition = {
    target : Index.t;
    skel_target : Labelled_process.Skeleton.t one_or_two;
    label : Label.t one_or_two;
    forall : bool;
    type_of : transition_type;
  }

  (* a module for representing symbolic processes *)
  module Process : sig
  type process = {
    origin : string;
    conf : Configuration.t;
    next_transitions : transition list;
    status : Status.t;
  }
  type t = process Constraint_system.t
    exception Attack_Witness of t
    val get_status : t -> Status.t
    val get_conf : t -> Configuration.t
    val replace_conf : t -> Configuration.t -> t
    val get_transitions : t -> transition list
    val set_transitions : t -> transition list -> t
    val get_origin_process : t -> string
    val init : string -> Configuration.t -> Status.t -> t
    val successor : t -> Configuration.t -> Status.t -> t
    val solution : t -> (fst_ord, name) Subst.t * (snd_ord, axiom) Subst.t (* gets the solution of a symbolic process (in solved form) *)
  end

  (* a module for representing matchings between within sets of symbolic processes. A matching can be seen as a mapping from indexes (referring to a symbolic process P1) to their matchers, i.e. lists of indexes (referring to processes P2) with bijection sets (mapping the labels of P1 to the label of P2). *)
  module Matching : sig
    type matching_forall_exists = Index.t * (Index.t * BijectionSet.t) list
    type t = matching_forall_exists list
    val empty : t (* the empty matching *)
    val add_match : Index.t -> (Index.t * BijectionSet.t) list -> t -> t
    val fold : (Index.t -> (Index.t * BijectionSet.t) list -> 'a -> 'a) -> t -> 'a -> 'a (* computation over indexes and their matchers. *)
    val iter : (Index.t -> (Index.t * BijectionSet.t) list -> unit) -> t -> unit (* iteration of an operation over indexes and their matchers. *)
    val remove : t -> Index.t list -> t * Index.t option (* removes a list of indexes from a matching. In case an index ends up with no matchers because of this, an empty matching is returned along with this index. *)
    val clean : t -> Index.t list -> t (* removes indexes that do not need to be matched anymore. In particular, matchers are not affected and this can not create attacks, by opposition to [remove] NB. Assumes that, if a index i is removed but used as a matcher for an other index j, then j also appears in the list of indexes to remove. *)
    val print : t -> unit (* prints a matching *)
    val check_and_remove_improper_labels : t -> (Index.t * Label.t list) list -> t
  end

  (* a module for representing sets of symbolic processes. As they often need to be compared by matchings, they are stored in a table and referred by indexes. *)
  module Set : sig

    (** instances of IndexedSet **)
    type t
    val empty : t
    val is_empty : t -> bool
    val choose : t -> Process.t
    val find : t -> Index.t -> Process.t
    val iter : (Index.t -> Process.t -> unit) -> t -> unit
    val map : (Index.t -> Process.t -> Process.t) -> t -> t
    val filter : (Index.t -> Process.t -> bool) -> t -> t
    val map_filter : (Index.t -> Process.t -> Process.t option) -> t -> t
    val add_new_elt : t -> Process.t -> t * Index.t


    val cast : t -> Index.t Constraint_system.Set.t (* cast into a usual constraint system set *)
    val decast : t -> Matching.t -> Index.t Constraint_system.Set.t -> t * Matching.t (* restrict a set and a matching based on the indexes remaining in a Constraint_system.Set.t after calling the constraint solver.
    NB. Performs an attack check at the same time, and raises Attack_Witness if one is found *)
    val clean : t -> Matching.t -> t (* removes the existential status of the processes of a set that are not used as matchers *)
<<<<<<< HEAD
    val remove_unauthorised_blocks : bool -> t -> Matching.t -> (snd_ord, axiom) Subst.t -> t * Matching.t (* removes the processes of a set that start faulty traces, and removes their universal status in the matching *)

    val get_improper_labels : t -> (Index.t * Label.t list) list * t
=======
    val remove_unauthorised_blocks : t -> Matching.t -> (snd_ord, axiom) Subst.t -> t * Matching.t (* removes the processes of a set that start faulty traces, and removes their universal status in the matching *)
>>>>>>> 869db3e9
  end

  (* basic functions for computing the transitions from a symbolic process *)
  module Transition : sig
    val print : Index.t -> transition -> unit (* printing a transition, with the index of the source *)
<<<<<<< HEAD
    val is_universal : transition -> bool
    val get_label : transition -> Label.t
    val get_reduc : transition -> Labelled_process.t (* returns the subprocess on which the transition has been performed. The subprocess has already been transformed by the transition *)
    val get_target : transition -> Index.t
=======
>>>>>>> 869db3e9
    val generate : vars -> Configuration.Transition.kind option -> Set.t ref -> Process.t -> transition list
  end
end = struct
  (* abstraction of integer indexes *)
  module Index = struct
    type t = int
    let to_string = string_of_int
  end

  module Status = struct
    type t =
      | ForAll
      | Exists
      | Both
    let init_for_equivalence = Both
    let init_for_inclusion_left = ForAll
    let init_for_inclusion_right = Exists
    let downgrade_forall (s:t) (forall:bool) : t =
      if forall then s else Exists
    let print (s:t) : unit =
      print_string (match s with
        | ForAll -> "A"
        | Exists -> "E"
        | Both -> "AE"
      )
  end

  type transition_type =
    | In
    | Out
    | Comm
  type transition = {
<<<<<<< HEAD
    target : Index.t; (* Fresh index generated while generated the next transition of a constraint system. *)
    label : Label.t; (* Label on which the actions was done. *)
    forall : bool; (* Whether the transition has a forall label (without taking into account the status of the
      original constraint system.) *)
    new_proc : Labelled_process.t; (* Resulting proess obtain after transition *)
=======
    target : Index.t;
    skel_target : Labelled_process.Skeleton.t one_or_two;
    label : Label.t one_or_two;
    forall : bool;
    type_of : transition_type;
>>>>>>> 869db3e9
  }

  module Process = struct
    type process = {
      origin : string;
      conf : Configuration.t;
      next_transitions : transition list;
      status : Status.t;
    }
    type t = process Constraint_system.t
    exception Attack_Witness of t
    let get_status cs =
      (Constraint_system.get_additional_data cs).status
    let get_conf cs =
      (Constraint_system.get_additional_data cs).conf
    let replace_conf cs conf =
      let s = Constraint_system.get_additional_data cs in
      Constraint_system.replace_additional_data cs {s with conf = conf}
    let get_transitions cs =
      (Constraint_system.get_additional_data cs).next_transitions
    let set_transitions cs tr =
      let s = Constraint_system.get_additional_data cs in
      Constraint_system.replace_additional_data cs {s with next_transitions = tr}
    let get_origin_process cs =
      (Constraint_system.get_additional_data cs).origin
    let init origin conf status =
      Constraint_system.empty {
        origin = origin;
        conf = conf;
        next_transitions = [];
        status = status;
      }
    let successor cs conf status =
      let s = Constraint_system.get_additional_data cs in
      Constraint_system.replace_additional_data cs {s with conf = conf; next_transitions = []; status = status}
    let solution = Constraint_system.instantiate_when_solved
  end

  module Matching = struct
    (* Vincent: Change that... can do much better with indexes containing links. *)
    type matching_forall_exists = Index.t * (Index.t * BijectionSet.t) list
    type t = matching_forall_exists list

    let empty = []
    let fold f m a =
      List.fold_left (fun a (cs_fa,cs_ex_list) -> f cs_fa cs_ex_list a) a m
    let iter f m =
      List.iter (fun (cs_fa,cs_ex_list) -> f cs_fa cs_ex_list) m

    let print (m:t) : unit =
      List.iter (fun (i,l) ->
        Printf.printf "Matchers for %d:\n" i;
        List.iter (fun (j,bset) ->
          Printf.printf "%d with label matching:\n" j;
          BijectionSet.print bset
        ) l
      ) m

    let add_match i l m = (i,l) :: m

    (* removes the matching involving an index i. Also checks for attacks, returning a faulty index in case there is one. *)
    let remove (m:t) (to_remove:Index.t list) : t * Index.t option =
      let rec update accu m =
        match m with
        | [] -> accu,None
        | (cs_fa,cs_ex_list) :: t ->
          if List.mem cs_fa to_remove then update accu t
          else
            match List.filter (fun (cs_ex,_) -> not (List.mem cs_ex to_remove)) cs_ex_list with
            | [] -> [],Some cs_fa
            | cs_ex_list_new -> update ((cs_fa,cs_ex_list_new)::accu) t in
      update [] m

    let clean m to_remove =
      if to_remove = [] then m
      else
        List.filter_unordered (fun (cs_fa,_) ->
          not (List.mem cs_fa to_remove)
        ) m

    let check_and_remove_improper_labels m imp_labels =
      List.map (fun (i_fa, exists) ->
        let imp_labels_fa = List.assoc i_fa imp_labels in
        let exists' =
          List.map (fun (i_ex,bset) ->
            let imp_labels_ex = List.assoc i_ex imp_labels in
            (i_ex,BijectionSet.check_and_remove_improper_labels bset imp_labels_fa imp_labels_ex)
          ) exists
        in
        i_fa,exists'
      ) m
  end

  module Set = struct
    include IndexedSet.Make(struct type elt = Process.t end)

    let cast (csys_set:t) : Index.t Constraint_system.Set.t =
      Constraint_system.Set.of_list (elements (fun x cs -> Constraint_system.replace_additional_data cs x) csys_set)

    (* inverse operation: restrains a partition node based on the result of the constraint solver. Raises Attack_Witness if an attack is found. *)
    let decast (baseline:t) (matching:Matching.t) (csys_set:Index.t Constraint_system.Set.t) : t * Matching.t =
      let indexes_to_remove = ref [] in
      let new_procs =
        map_filter (fun i cs ->
          match Constraint_system.Set.find (fun cs -> i = Constraint_system.get_additional_data cs) csys_set with
          | None ->
            indexes_to_remove := i :: !indexes_to_remove;
            None
          | Some cs_upd ->
            let add_data = Constraint_system.get_additional_data cs in
            Some (Constraint_system.replace_additional_data cs_upd add_data)
        ) baseline in
      match Matching.remove matching !indexes_to_remove with
      | _, Some index ->
        (* Printf.printf "Oh, %s triggers an attack!\n" (Index.to_string index); *)
<<<<<<< HEAD
        let csys = find new_procs index in
        let conf = Process.get_conf csys in
        let csys' = Process.replace_conf csys (Configuration.force_release_skeleton conf) in
        raise (Process.Attack_Witness csys')
=======
        raise (Process.Attack_Witness (find new_procs index))
>>>>>>> 869db3e9
      | cleared_matching, None -> new_procs,cleared_matching

    (* removing useless constraint systems (exists-only matching no forall) *)
    let clean (csys_set:t) (m:Matching.t) : t =
      let useless_existential_index index =
        List.for_all (fun (_,cs_ex_list) ->
          List.for_all (fun (cs_ex,_) -> cs_ex <> index) cs_ex_list
        ) m in
      map_filter (fun index cs ->
        let symp = Constraint_system.get_additional_data cs in
        match symp.Process.status with
        | Status.Exists
        | Status.Both when useless_existential_index index ->
          if symp.Process.status = Status.Exists then None
          else
            Some (Constraint_system.replace_additional_data cs {symp with Process.status = Status.ForAll})
        | _ -> Some cs
      ) csys_set

    let are_variables_authorising_block csys_set vars_to_check csys_fa exist =
      if vars_to_check = []
      then true
      else
        let csys_list = List.rev_map (fun (id_ex,_) -> find csys_set id_ex) exist in

        List.for_all (fun v ->
          let conf_fa = Process.get_conf csys_fa in
          let vars_fst_fa = Constraint_system.get_associated_fst_ord_var csys_fa v in
          let fst_subst_fa = Constraint_system.get_substitution_solution Protocol csys_fa in
          Constraint_system.occurs_in_frame csys_fa vars_fst_fa ||
          Configuration.occurs_in_process vars_fst_fa fst_subst_fa conf_fa ||
          List.exists (fun csys ->
            let conf = Process.get_conf csys in
            let vars_fst = Constraint_system.get_associated_fst_ord_var csys v in
            let fst_subst = Constraint_system.get_substitution_solution Protocol csys in
            Constraint_system.occurs_in_frame_full csys vars_fst ||
            Configuration.occurs_in_process vars_fst fst_subst conf
          ) csys_list
        ) vars_to_check

    (* remove configurations with unauthorised blocks, and returns the updated
    matching *)
<<<<<<< HEAD
    let remove_unauthorised_blocks check_variables (csys_set:t) (matching:Matching.t) (snd_subst:(snd_ord,axiom) Subst.t) : t * Matching.t =
      let (indexes_to_remove,new_matching) =
        List.fold_left (fun (accu_ind,accu_match) ((cs_fa,exist) as m) ->
          let cs = find csys_set cs_fa in
          let symp = Constraint_system.get_additional_data cs in
          let block_authorised, vars_to_check = Configuration.check_block snd_subst symp.Process.conf in
          if block_authorised
          then
            (* We check the variables in the constraint system *)
            if (not check_variables) || are_variables_authorising_block csys_set vars_to_check cs exist
            then accu_ind,m::accu_match
            else cs_fa::accu_ind,accu_match
=======
    let remove_unauthorised_blocks (csys_set:t) (matching:Matching.t) (snd_subst:(snd_ord,axiom) Subst.t) : t * Matching.t =
      let (indexes_to_remove,new_matching) =
        List.fold_left (fun (accu_ind,accu_match) ((cs_fa,_) as m) ->
          let cs = find csys_set cs_fa in
          let symp = Constraint_system.get_additional_data cs in
          if Configuration.check_block snd_subst symp.Process.conf then
            accu_ind,m::accu_match
>>>>>>> 869db3e9
          else cs_fa::accu_ind,accu_match
        ) ([],[]) matching in
      let new_procs =
        map_filter (fun i cs ->
          (* Printf.printf "index %d -> non authorised block\n" i; *)
          let symp = Constraint_system.get_additional_data cs in
          if List.mem i indexes_to_remove then
            match symp.Process.status with
            | Status.Both ->
              Some (Constraint_system.replace_additional_data cs {symp with Process.status = Status.Exists})
            | Status.ForAll -> None
            | Status.Exists ->
              Config.internal_error "[equivalence_session.ml >> remove_unauthorised_blocks] A purely-existential constraint system should not appear in the first components of matching."
          else Some cs
        ) csys_set in
      new_procs,new_matching
<<<<<<< HEAD


    let get_improper_labels csys_set =
      let accu_imp_labels = ref [] in
      let nb_imp_labels = ref 0 in

      let csys_set' =
        map (fun i proc ->
          let conf = Process.get_conf proc in
          Configuration.get_improper_labels (fun imp_labels conf' ->
            if !accu_imp_labels = []
            then
              begin
                accu_imp_labels := [i,imp_labels];
                nb_imp_labels := List.length imp_labels
              end
            else
              if List.length imp_labels <> !nb_imp_labels
              then raise Not_found
              else accu_imp_labels := (i,imp_labels) :: !accu_imp_labels;

            Process.replace_conf proc conf'
          ) conf
        ) csys_set
      in
      !accu_imp_labels,csys_set'

=======
>>>>>>> 869db3e9
  end

  module Transition = struct
    (* for printing purpose *)
    let print (source:Index.t) (tr:transition) : unit =
<<<<<<< HEAD
      Printf.printf "%d -> %d (lab=%s, forall=%b, after reduced subprocess:%s) " source tr.target (Label.to_string tr.label) tr.forall (Labelled_process.print tr.new_proc)

    let is_universal t =
      t.forall
    let get_label t =
      t.label
    let get_reduc t =
      t.new_proc
    let get_target t =
      t.target

    let add_transition_start (csys_set:Set.t ref) (accu:transition list ref) (conf:Configuration.t) (eqn:(fst_ord, Term.name) Subst.t) (cs:Process.t)  (status:Status.t) : unit =
      let lab = Block.get_label (List.hd (Configuration.get_block_list conf)) in
      Configuration.normalise lab conf eqn (fun gather conf_norm new_proc ->
=======
      let string_labs =
        match tr.label with
        | Single label -> Label.to_string label
        | Double (lab1,lab2) -> Printf.sprintf "%s/%s" (Label.to_string lab1) (Label.to_string lab2) in
      let string_skels =
        match tr.skel_target with
        | Single skel -> Labelled_process.Skeleton.print skel
        | Double (skel1,skel2) -> Printf.sprintf "%s/%s" (Labelled_process.Skeleton.print skel1) (Labelled_process.Skeleton.print skel2) in
      Printf.printf "%d -> %d (lab=%s, forall=%b, after reduced subprocess:%s) " source tr.target string_labs tr.forall string_skels

    let add_transition_start (csys_set:Set.t ref) (accu:transition list ref) (conf:Configuration.t) (eqn:(fst_ord, Term.name) Subst.t) (cs:Process.t) (lab:Label.t) (status:Status.t) : unit =
      Configuration.normalise conf eqn (fun gather conf_norm skel_list ->
        let skel =
          match skel_list with
          | [skel] -> skel
          | _ -> Config.internal_error "[equivalence_session.ml >> Symbolic.Transition.add_transition_input] Unexpected number of skeletons after normalisation." in
>>>>>>> 869db3e9
        let equations = Labelled_process.Normalise.equations gather in
        let disequations = Labelled_process.Normalise.disequations gather in
        try
          let cs1 = Constraint_system.apply_substitution cs equations in
          let cs2 = Constraint_system.add_disequations cs1 disequations in
          let cs3 = Process.successor cs2 conf_norm status in
          let (new_set,target) = Set.add_new_elt !csys_set cs3 in

          let transition = {
            target = target;
<<<<<<< HEAD
            label = lab;
=======
            skel_target = Single skel;
            label = Single lab;
>>>>>>> 869db3e9
            forall = true;
            type_of = In;
          } in
          accu := transition :: !accu;
          csys_set := new_set
        with
          | Constraint_system.Bot -> ()
      )

    let add_transition_output (csys_set:Set.t ref) (accu:transition list ref) (conf:Configuration.t) (eqn:(fst_ord, Term.name) Subst.t) (cs:Process.t) (ax:axiom) (od:Labelled_process.Output.data) (new_status:Status.t) : unit =
<<<<<<< HEAD
      Configuration.normalise ~context:od.Labelled_process.Output.context od.Labelled_process.Output.lab conf eqn (fun gather conf_norm new_proc ->
=======
      Configuration.normalise ~context:od.Labelled_process.Output.context conf eqn (fun gather conf_norm skel_list ->
        let skel =
          match skel_list with
          | [skel] -> skel
          | _ -> Config.internal_error "[equivalence_session.ml >> Symbolic.Transition.add_transition_input] Unexpected number of skeletons after normalisation." in
>>>>>>> 869db3e9
        let equations = Labelled_process.Normalise.equations gather in
        let disequations = Labelled_process.Normalise.disequations gather in
        let t0 = Subst.apply equations od.Labelled_process.Output.term (fun x f -> f x) in

        try
          let cs1 =
            Constraint_system.apply_substitution cs equations in
          let cs2 =
            Constraint_system.add_axiom cs1 ax (Rewrite_rules.normalise t0) in
          let cs3 =
            Constraint_system.add_disequations cs2 disequations in
          let cs4 = Process.successor cs3 conf_norm new_status in
          let (new_set,target) = Set.add_new_elt !csys_set cs4 in

          let transition = {
            target = target;
<<<<<<< HEAD
            label = od.Labelled_process.Output.lab;
            forall = od.Labelled_process.Output.optim;
            new_proc = new_proc;
=======
            skel_target = Single skel;
            label = Single od.Labelled_process.Output.lab;
            forall = od.Labelled_process.Output.optim;
            type_of = Out;
>>>>>>> 869db3e9
          } in
          accu := transition :: !accu;
          csys_set := new_set
        with
          | Constraint_system.Bot -> ()
      )

    let add_transition_input (csys_set:Set.t ref) (accu:transition list ref) (conf:Configuration.t) (eqn:(fst_ord,Term.name) Subst.t) (cs:Process.t) (var_X:snd_ord_variable) (idata:Labelled_process.Input.data) (new_status:Status.t) : unit =
<<<<<<< HEAD
      Configuration.normalise idata.Labelled_process.Input.lab conf eqn (fun gather conf_norm new_proc ->
=======
      Configuration.normalise conf eqn (fun gather conf_norm skel_list ->
        let skel =
          match skel_list with
          | [skel] -> skel
          | _ -> Config.internal_error "[equivalence_session.ml >> Symbolic.Transition.add_transition_input] Unexpected number of skeletons after normalisation." in
>>>>>>> 869db3e9
        let equations = Labelled_process.Normalise.equations gather in
        let disequations = Labelled_process.Normalise.disequations gather in
        let inp = Subst.apply equations (of_variable idata.Labelled_process.Input.var) (fun x f -> f x) in
        let ded_fact = BasicFact.create var_X inp in

        try
          let cs1 = Constraint_system.apply_substitution cs equations in
          let cs2 = Constraint_system.add_basic_fact cs1 ded_fact in
          let cs3 = Constraint_system.add_disequations cs2 disequations in
          let cs4 = Process.successor cs3 conf_norm new_status in
          let (new_set,target) = Set.add_new_elt !csys_set cs4 in
<<<<<<< HEAD

          let transition = {
            target = target;
            label = idata.Labelled_process.Input.lab;
            forall = idata.Labelled_process.Input.optim;
            new_proc = new_proc;
=======

          let transition = {
            target = target;
            skel_target = Single skel;
            label = Single idata.Labelled_process.Input.lab;
            forall = idata.Labelled_process.Input.optim;
            type_of = In;
          } in
          accu := transition :: !accu;
          csys_set := new_set
        with
          | Constraint_system.Bot -> ()
      )

    let add_transition_comm (csys_set:Set.t ref) (accu:transition list ref) (conf:Configuration.t) (eqn:(fst_ord,Term.name) Subst.t) (cs:Process.t) (cdata:Labelled_process.PrivateComm.data) (new_status:Status.t) : unit =
      Configuration.normalise conf eqn (fun gather conf_norm skel_list ->
        let (skel_in,skel_out) =
          match skel_list with
          | [x;y] -> x,y
          | _ -> Config.internal_error "[equivalence_session.ml >> Symbolic.Transition.add_transition_input] Unexpected number of skeletons after normalisation." in
        let equations = Labelled_process.Normalise.equations gather in
        let disequations = Labelled_process.Normalise.disequations gather in

        try
          let cs1 = Constraint_system.apply_substitution cs equations in
          let cs2 = Constraint_system.add_disequations cs1 disequations in
          let cs3 = Process.successor cs2 conf_norm new_status in
          let (new_set,target) = Set.add_new_elt !csys_set cs3 in

          let transition = {
            target = target;
            skel_target = Double (skel_in,skel_out);
            label = Double (cdata.Labelled_process.PrivateComm.labs);
            forall = cdata.Labelled_process.PrivateComm.optim;
            type_of = Comm;
>>>>>>> 869db3e9
          } in
          accu := transition :: !accu;
          csys_set := new_set
        with
          | Constraint_system.Bot -> ()
      )

<<<<<<< HEAD
=======

>>>>>>> 869db3e9
    let generate (v:vars) (type_of_transition:Configuration.Transition.kind option) (csys_set:Set.t ref) (cs:Process.t) : transition list =
      let status = Process.get_status cs in
      let symp = Constraint_system.get_additional_data cs in
      let accu : transition list ref = ref [] in
      begin match type_of_transition with
      | None -> ()
      | Some Configuration.Transition.RStart ->
        let conf = Configuration.Transition.apply_start symp.Process.conf in
        let eqn = Constraint_system.get_substitution_solution Protocol cs in
<<<<<<< HEAD
        add_transition_start csys_set accu conf eqn cs symp.Process.status
=======
        add_transition_start csys_set accu conf eqn cs Label.initial symp.Process.status
>>>>>>> 869db3e9
      | Some Configuration.Transition.RNeg ->
        let ax = get_axiom v in
        List.iter_with_memo (fun proc memo_left memo_right ->
          let memo = List.rev_append memo_left memo_right in
          List.iter (fun (pp,output_data) ->
            let conf =
              Configuration.Transition.apply_neg ax pp output_data memo symp.Process.conf in
            let eqn =
              Constraint_system.get_substitution_solution Protocol cs in
            let next_status =
              Status.downgrade_forall status output_data.Labelled_process.Output.optim in
            add_transition_output csys_set accu conf eqn cs ax output_data next_status
          ) (Labelled_process.Output.unfold ~optim:(status=Status.ForAll) proc)
        ) (Configuration.outputs symp.Process.conf)
      | Some Configuration.Transition.RFocus ->
        let var_X = get_snd_ord v in
<<<<<<< HEAD
        let potential_focuses =
          Labelled_process.Input.unfold ~optim:(status=Status.ForAll) (Configuration.inputs symp.Process.conf) in
        List.iter (fun focus ->
          let conf_exec =
            Configuration.Transition.apply_focus var_X focus symp.Process.conf in
          let eqn =
            Constraint_system.get_substitution_solution Protocol cs in
          let next_status =
            Status.downgrade_forall status (snd focus).Labelled_process.Input.optim in
          add_transition_input csys_set accu conf_exec eqn cs var_X (snd focus) next_status
        ) potential_focuses
=======
        let (potential_focuses,potential_comm) =
          Labelled_process.PrivateComm.unfold ~optim:(status=Status.ForAll) (Configuration.inputs symp.Process.conf) in
        List.iter (fun focus ->
          let conf_exec =
            Configuration.Transition.apply_focus var_X focus symp.Process.conf in
          let eqn =
            Constraint_system.get_substitution_solution Protocol cs in
          let next_status =
            Status.downgrade_forall status (snd focus).Labelled_process.Input.optim in
          add_transition_input csys_set accu conf_exec eqn cs var_X (snd focus) next_status;
          (* Printf.printf "Now there are %d transitions\n" (List.length !accu); *)
        ) potential_focuses;
        List.iter (fun ((_,_,cdata) as comm) ->
          let conf_exec =
            Configuration.Transition.apply_comm comm symp.Process.conf in
          let eqn =
            Constraint_system.get_substitution_solution Protocol cs in
          let next_status =
            Status.downgrade_forall status cdata.Labelled_process.PrivateComm.optim in
          add_transition_comm csys_set accu conf_exec eqn cs cdata next_status
        ) potential_comm
>>>>>>> 869db3e9
      | Some Configuration.Transition.RPos ->
        let var_X = get_snd_ord v in
        let (idata,conf_exec) =
          Configuration.Transition.apply_pos var_X symp.Process.conf in
        let eqn =
          Constraint_system.get_substitution_solution Protocol cs in
        let next_status =
          Status.downgrade_forall status idata.Labelled_process.Input.optim in
        add_transition_input csys_set accu conf_exec eqn cs var_X idata next_status end;
      List.filter_in_head (fun tr -> tr.forall) !accu
  end

end


(* Graph structure and conversion from matching *)
module Graph : sig
  type t

  module ConnectedComponent : sig
    type t
    val mem : Symbolic.Index.t -> t -> bool
  end

  val of_matching : Symbolic.Matching.t -> t
  val connected_components : t -> ConnectedComponent.t list
end = struct
  (* types and functor instantiations *)
  type node = Symbolic.Index.t
  type edge = BijectionSet.t

  module Graph = Map.Make(struct type t = node let compare = compare end)
  module Targets = Set.Make(struct type t = node * edge let compare = compare end)
  type t = Targets.t Graph.t

  module ConnectedComponent = Set.Make(struct type t = node let compare = compare end)

  (* addition of (sets of) edges to a graph *)
  let add_arrow (g:t) (n:node) (n':node) (e:edge) : t =
    Graph.update n (function
      | None -> Some (Targets.singleton (n',e))
      | Some set -> Some (Targets.add (n',e) set)
    ) g

  let add_arrows (g:t) (n:node) (t:Targets.t) : t =
    Graph.update n (function
      | None -> Some t
      | Some set -> Some (Targets.union set t)
    ) g

  (* conversion from a matching to a graph *)
  let of_matching (m:Symbolic.Matching.t) : t =
    Symbolic.Matching.fold (fun n tg g0 ->
      let g1 = add_arrows g0 n (Targets.of_list tg) in
      List.fold_left (fun g2 (n',e) -> add_arrow g2 n' n e) g1 tg
    ) m Graph.empty

  (* computes the connected components of a graph *)
  let connected_components (g:t) : ConnectedComponent.t list =
    let visited = Hashtbl.create (List.length (Graph.bindings g)) in
    Graph.fold (fun node _ () -> Hashtbl.add visited node false) g ();
    let mark node = Hashtbl.replace visited node true in
    let marked node = Hashtbl.find visited node in

    let rec get_equiv_class eqc node succ =
      if marked node then eqc
      else (
        mark node;
        Targets.fold (fun (n,_) eq ->
          get_equiv_class eq n (Graph.find n g)
        ) succ (node::eqc)
      ) in

    Graph.fold (fun node succ comps ->
      match get_equiv_class [] node succ with
      | [] -> comps
      | eqc -> ConnectedComponent.of_list eqc :: comps
    ) g []
end


(* Exploration of the partition tree *)
module PartitionTree : sig
  (* functions operating on one node of the partition tree *)
  module Node : sig
    type t
    val init : Symbolic.Set.t -> Symbolic.Matching.t -> t (* creates the root of the partition tree from an initial set and a matching *)
    val print : t -> unit (* prints out the data of a node *)
    val release_skeleton : t -> t (* marks the skeletons as checked and removes the proof obligations corresponding to improper blocks *)
    val clean : t -> t (* application of Symbolic.Set.clean *)
    val generate_next : t -> Configuration.Transition.kind option * t (* computes the transitions from a given node, and puts all the new processes into one new node *)
    val split : t -> (t->(unit->unit)->unit) -> (unit->unit) -> unit (* splits a node into several subnode with independent matchings *)
    val decast : t -> Symbolic.Index.t Constraint_system.Set.t -> t (* after the constraint solver removes constraints systems from a Constraint_system.Set.t, [decast] applies the same restriction to the Symbolic.Set.t and the corresponding matching *)
    val remove_unauthorised_blocks : t -> Symbolic.Index.t Constraint_system.Set.t -> t (* removes unauthorised blocks from a node *)
    val test_node : t -> unit

  end

  val generate_successors : Node.t -> (Node.t->(unit->unit)->unit) -> (unit->unit) -> unit (* generates the successor nodes of a given node in the partition tree, and applies a continuation to each of them. A final continuation is applied when all nodes have been explored.
  NB. Raises Attack_Witness if an attack is found furing the exploration *)
  val explore_from : Node.t -> unit (* recursive application of [generate_successors] to explore the whole tree rooted in at given node. *)
end = struct
  module Node = struct
    type t = {
      csys_set : Symbolic.Set.t;
      matching : Symbolic.Matching.t;
      size_frame : int;
      id : string; (* only for debugging purposes *)
    }

    let total_node = ref 0
    let only_exists = ref 0

    let test_node n =
      incr total_node;
        let found = ref false in
        let size = ref 0 in
        Symbolic.Set.iter (fun _ p ->
          Printf.printf "origin: %s, " (Symbolic.Process.get_origin_process p);
          Symbolic.Status.print (Symbolic.Process.get_status p);
          print_string "\n";
          incr size;
          flush_all ();
          if (Symbolic.Process.get_status p) = Symbolic.Status.init_for_inclusion_right
          then found := true
        ) n.csys_set;
      if !found
      then
        begin incr only_exists;
        Printf.printf "-- Total = %d, size = %d, Only_exists = %d\n" !total_node !size !only_exists;
        flush_all ()
        end
      else
        begin
        Printf.printf "-- Total = %d (size = %d)\n" !total_node !size;
        flush_all ()
        end

    let delete_equal_modulo_existential n =
      let node_deleted = ref false in

      let rec explore_one id proc_l csys bset = function
        | [] -> false
        | (_, proc_l',csys',bset')::q ->
            let equal =
              try
                Term.auto_cleanup_matching (fun () ->
                  Constraint_system.match_variables_and_names csys csys';
                  BijectionSet.match_processes (fun () -> ()) proc_l proc_l' bset bset';
                  true
                )
              with No_Match -> false
            in
            equal || explore_one id proc_l csys bset q
      in

      let rec explore = function
        | [] -> []
        | (id, proc_l,csys,bset)::q ->
            if explore_one id proc_l csys bset q
            then (node_deleted := true; explore q)
            else (id,bset)::(explore q)
      in

      let matching =
        Symbolic.Matching.fold (fun id_forall id_exist_list accu ->
          if List.length id_exist_list >= 2
          then
            let proc_csys_list =
              List.map (fun (id_ex,bset) ->
                let csys = Symbolic.Set.find n.csys_set id_ex in
                let subst =  Constraint_system.get_substitution_solution Protocol csys in
                let conf = Symbolic.Process.get_conf csys in
                let proc_l1 = Configuration.elements conf in
                let proc_l2 = List.map (fun lp -> Labelled_process.apply_substitution subst lp) proc_l1 in
                (id_ex,proc_l2,csys,bset)
              ) id_exist_list
            in
            Symbolic.Matching.add_match id_forall (explore proc_csys_list) accu
          else Symbolic.Matching.add_match id_forall id_exist_list accu
        ) n.matching Symbolic.Matching.empty
      in

      if !node_deleted
      then { n with csys_set = Symbolic.Set.clean n.csys_set matching; matching = matching }
      else n

    let delete_equal_modulo_universal n =
      let symb_proc_to_downgrade = ref [] in

      let rec explore_one f_not_subsumed f_is_subsumed prev_matching ((id,proc_l,csys,exist_list,block_list) as t) = function
        | [] -> f_not_subsumed prev_matching
        | ((id',proc_l',csys',exist_list',block_list') as t')::q ->
            let result = ref None in
            begin try
              Term.auto_cleanup_matching (fun () ->
                Constraint_system.match_variables_and_names csys csys';
                BijectionSet.match_forall_processes (fun does_left_subsume ->
                  result := Some does_left_subsume
                ) proc_l proc_l' block_list block_list' exist_list exist_list'
              )
            with No_Match -> ()
            end;

            match !result with
              | None -> explore_one f_not_subsumed f_is_subsumed (t'::prev_matching) t q
              | Some true ->
                  symb_proc_to_downgrade := id' :: !symb_proc_to_downgrade;
                  explore_one f_not_subsumed f_is_subsumed prev_matching t q
              | _ ->
                  symb_proc_to_downgrade := id :: !symb_proc_to_downgrade;
                  f_is_subsumed (List.rev_append prev_matching q)
      in

      let rec explore prev_matching = function
        | [] -> prev_matching
        | t::q ->
            explore_one (explore (t::prev_matching)) (explore prev_matching) [] t q
      in

      match n.matching with
        | [_] -> n
        | _ ->
          let list_csys_proc =
            List.map (fun (id_forall,exists_list) ->
              let csys = Symbolic.Set.find n.csys_set id_forall in
              let subst =  Constraint_system.get_substitution_solution Protocol csys in
              let conf = Symbolic.Process.get_conf csys in
              let proc_l1 = Configuration.elements conf in
              let proc_l2 = List.map (fun lp -> Labelled_process.apply_substitution subst lp) proc_l1 in
              (id_forall,proc_l2,csys,exists_list,Configuration.get_block_list conf)
            ) n.matching
          in

          let new_matching = explore [] list_csys_proc in

          if !symb_proc_to_downgrade = []
          then n
          else
            let new_matching' = List.rev_map (fun (id,_,_,exist_list,_) -> (id,exist_list)) new_matching in
            let new_csys_set =
              Symbolic.Set.map_filter (fun i cs ->
                let symp = Constraint_system.get_additional_data cs in
                if List.mem i !symb_proc_to_downgrade then
                  match symp.Symbolic.Process.status with
                  | Symbolic.Status.Both ->
                    Some (Constraint_system.replace_additional_data cs {symp with Symbolic.Process.status = Symbolic.Status.Exists})
                  | Symbolic.Status.ForAll -> None
                  | Symbolic.Status.Exists -> Config.internal_error "[equivalence_session.ml >> delete_equal_modulo_universal] A purely-existential constraint system should not appear in the first components of matching."
                else Some cs
              ) n.csys_set in
            { n with csys_set = new_csys_set ; matching = new_matching' }

    let remove_improper_labels n =
      try
        let index_imp_labels_list, csys_set' = Symbolic.Set.get_improper_labels n.csys_set in
        let matching' = Symbolic.Matching.check_and_remove_improper_labels n.matching index_imp_labels_list in
        { n with csys_set = csys_set'; matching = matching' }
      with Not_found -> n

    let fresh_id =
      let x = ref (-1) in
      fun () -> incr x; Printf.sprintf "n%d" !x
    let print (n:t) : unit =
      if n.id <> ""
      then
      begin
        Printf.printf ">> Data node (id=%s):\n" n.id;
        Printf.printf "indexes: ";
        Symbolic.Set.iter (fun id csys ->
          Printf.printf "%s [Status " (Symbolic.Index.to_string id);
          Symbolic.Status.print (Symbolic.Process.get_status csys);
          Printf.printf ",origin %s] " (Symbolic.Process.get_origin_process csys)
        ) n.csys_set;
        Printf.printf "\nsize frame: %d\nmatching: " n.size_frame;
        Symbolic.Matching.iter (fun i l ->
          Printf.printf "%s->[%s ]; " (Symbolic.Index.to_string i) (List.fold_left (fun s (j,bset) ->
            Printf.sprintf "%s %s -> %s\n" s (Symbolic.Index.to_string j) (BijectionSet.print_string bset)
            (*Printf.sprintf "%s %s" s (Symbolic.Index.to_string j)*)
          ) "" l)
        ) n.matching;
        print_endline "";
        Symbolic.Set.iter (fun id p ->
          let conf = Symbolic.Process.get_conf p in
          let p' = Configuration.to_process conf in
          let solution = Constraint_system.get_substitution_solution Protocol p in
          Printf.printf "---Constraint_system %s : %s\n" (Symbolic.Index.to_string id) (Constraint_system.display HTML p);
          Printf.printf "---Process %s : %s\n" (Symbolic.Index.to_string id) (Labelled_process.print ~labels:true ~solution:solution p');
          print_string (Configuration.display_blocks conf)
        ) n.csys_set;
        flush_all ()
      end

    let init set m = {
      csys_set = set;
      matching = m;
      size_frame = 0;
      id = fresh_id();
    }
    (* determines the type of the next transitions of a constraint system set, and generates the corresponding second-order variable or axiom. *)
    let data_next_transition (n:t) : Configuration.Transition.kind option * vars =
      if Symbolic.Set.is_empty n.csys_set then
        None, {snd_ord = None; axiom = None}
      else
        let csys = Symbolic.Set.choose n.csys_set in
        let trans =
          Configuration.Transition.next (Symbolic.Process.get_conf csys) in
        (* Configuration.Transition.print_kind trans; *)
        match trans with
        | None
        | Some Configuration.Transition.RStart -> trans, {snd_ord = None; axiom = None}
        | Some Configuration.Transition.RFocus
        | Some Configuration.Transition.RPos ->
          let new_var =
            Variable.fresh Recipe Free (Variable.snd_ord_type n.size_frame) in
          trans, {snd_ord = Some new_var; axiom = None}
        | Some Configuration.Transition.RNeg ->
          trans, {snd_ord = None; axiom = Some (Axiom.create (n.size_frame+1))}

    let release_skeleton (n:t) : t =
      let improper_indexes = ref [] in
      let new_set =
        Symbolic.Set.map_filter (fun index csys ->
          let conf = Symbolic.Process.get_conf csys in
          match Configuration.release_skeleton conf with
          | None ->
            improper_indexes := index :: !improper_indexes; None
          | Some conf_rel ->
            Some (Symbolic.Process.replace_conf csys conf_rel)
        ) n.csys_set in
      {n with
        csys_set = new_set;
        matching = Symbolic.Matching.clean n.matching !improper_indexes}

    let clean (n:t) : t =
      {n with csys_set = Symbolic.Set.clean n.csys_set n.matching}

<<<<<<< HEAD
    let apply_optim n =
      let csys = Symbolic.Set.choose n.csys_set in
      let trans = Configuration.Transition.next (Symbolic.Process.get_conf csys) in
      match trans with
      | Some Configuration.Transition.RFocus ->
          let n1 = remove_improper_labels n in
          let n2 = delete_equal_modulo_universal n1 in
          delete_equal_modulo_existential n2
      | _ -> n
=======
    (* updates a bijection set one or twice *)
    let single_or_double_update l1 l2 s1 s2 bset =
      match l1, l2, s1, s2 with
      | Single lfa, Single lex, Single sfa, Single sfx ->
        BijectionSet.update lfa lex sfa sfx bset
      | Double (lfa1,lfa2), Double (lex1,lex2), Double (sfa1,sfa2), Double (sfx1,sfx2) ->
        begin match BijectionSet.update lfa1 lex1 sfa1 sfx1 bset with
          | None -> None
          | Some bset_upd -> BijectionSet.update lfa2 lex2 sfa2 sfx2 bset_upd
        end
      | _ -> Config.internal_error "[equivalence_session.ml >> PartitionTree.Node.single_or_double_update] Inconsistent number of arguments."
>>>>>>> 869db3e9

    (* From a partition tree node, generates the transitions and creates a new node with all the resulting processes inside. A
    NB. The constraint solving and the skeleton checks remain to be done after this function call. *)
    let generate_next (n:t) : Configuration.Transition.kind option * t =
      let new_id = fresh_id () in
<<<<<<< HEAD
      let n = apply_optim n in
=======

>>>>>>> 869db3e9
      (* Generation of the transitions *)
      let (trans,vars) = data_next_transition n in
      let new_csys_set = ref Symbolic.Set.empty in
      let csys_set_with_transitions =
        Symbolic.Set.map (fun _ csys ->
          let next_transitions =
            Symbolic.Transition.generate vars trans new_csys_set csys in
          (* Printf.printf "Transitions generated from %s: \n" (Symbolic.Index.to_string i);
          List.iter (fun tr -> Symbolic.Transition.print i tr; print_endline "") next_transitions; *)
          Symbolic.Process.set_transitions csys next_transitions
        ) n.csys_set in
      let new_csys_set = !new_csys_set in
<<<<<<< HEAD

      let get_conf i =
        Symbolic.Process.get_conf (Symbolic.Set.find new_csys_set i) in
      let skel_check i j =
        Configuration.check_skeleton (get_conf i) (get_conf j) in
=======
>>>>>>> 869db3e9

      let new_matching =
        Symbolic.Matching.fold (fun cs_fa cs_ex_list (accu1:Symbolic.Matching.t) ->
          let symp_fa = Symbolic.Set.find csys_set_with_transitions cs_fa in
<<<<<<< HEAD
          List.fold_left (fun (accu2:Symbolic.Matching.t) (tr_fa:Symbolic.transition) ->
            if not (Symbolic.Transition.is_universal tr_fa) then accu2
=======
          List.fold_left_while (fun tr -> tr.Symbolic.forall) (fun (accu2:Symbolic.Matching.t) (tr_fa:Symbolic.transition) ->
            if not tr_fa.Symbolic.forall then accu2
>>>>>>> 869db3e9
            else
              let cs_ex_list_new =
                List.fold_left (fun (accu3:(Symbolic.Index.t*BijectionSet.t) list) (cs_ex,bset) ->
                  let symp_ex = Symbolic.Set.find csys_set_with_transitions cs_ex in
                  List.fold_left (fun (accu4:(Symbolic.Index.t*BijectionSet.t) list) (tr_ex:Symbolic.transition) ->
                    if tr_fa.Symbolic.type_of = tr_ex.Symbolic.type_of then
                      match single_or_double_update tr_fa.Symbolic.label tr_ex.Symbolic.label tr_fa.Symbolic.skel_target tr_ex.Symbolic.skel_target bset with
                      | None -> accu4
                      | Some bset_upd -> (tr_ex.Symbolic.target,bset_upd) :: accu4
                    else accu4
                  ) accu3 (Symbolic.Process.get_transitions symp_ex)
                ) [] cs_ex_list in
              Symbolic.Matching.add_match tr_fa.Symbolic.target cs_ex_list_new accu2
          ) accu1 (Symbolic.Process.get_transitions symp_fa)
        ) n.matching Symbolic.Matching.empty in

      (* final node *)
      let new_node =
        clean {n with csys_set = new_csys_set; matching = new_matching; id = new_id} in
      trans,new_node

    (* splits a partition tree node into independent component (i.e. into components whose matchings are disjoint) and applies a continuation on each of them. *)
    let split (n:t) (f_cont:t->(unit->unit)->unit) (f_next:unit->unit) : unit =
      let comps = Graph.connected_components (Graph.of_matching n.matching) in

      let add_matching_in_data_list i matchers data =
        match List.find_and_remove (fun (_,c) -> Graph.ConnectedComponent.mem i c) data with
        | None, _ -> Config.internal_error "[equivalence_session.ml >> split_partition_tree_node] Unexpected case."
        | Some (ml,c),remainder ->
          let new_matching = Symbolic.Matching.add_match i matchers ml in
          (new_matching,c) :: remainder
      in

      let new_node_data =
        Symbolic.Matching.fold add_matching_in_data_list n.matching (List.rev_map (fun c -> Symbolic.Matching.empty,c) comps)
      in

      let replace_data m c =
        let csys_set =
          Symbolic.Set.filter (fun i _ ->
            Graph.ConnectedComponent.mem i c
          ) n.csys_set in
        {n with csys_set = csys_set; matching = m; id = fresh_id()} in

      let rec branch_on_nodes l f_next =
        match l with
        | [] -> f_next()
        | (m,c) :: t ->
          let node = replace_data m c in
          (* Printf.printf "- treating node %s (father: %s, remaining after that: %d)\n" node.id n.id (List.length t); *)
          (* print node; *)
          f_cont node (fun () -> branch_on_nodes t f_next) in

      branch_on_nodes new_node_data f_next

    (* removes useless elements from the node after the constraint solving, and verify is the node is an attack node *)
    let decast (node:t) (csys_set:Symbolic.Index.t Constraint_system.Set.t) : t =
      let (csys_set_decast,matching_decast) =
        Symbolic.Set.decast node.csys_set node.matching csys_set in
      {node with
        csys_set = csys_set_decast;
        matching = matching_decast;
        id = fresh_id()}

    (* removes (forall-quantified) constraint systems with unauthorised blocks *)
    let remove_unauthorised_blocks (node:t) (csys_set:Symbolic.Index.t Constraint_system.Set.t) : t =
      let csys_set_opt =
        Constraint_system.Set.optimise_snd_ord_recipes csys_set in
      let csys = Constraint_system.Set.choose csys_set_opt in
      let subst = Constraint_system.get_substitution_solution Recipe csys in
      let (new_set,matching_authorised) =
<<<<<<< HEAD
        Symbolic.Set.remove_unauthorised_blocks true node.csys_set node.matching subst in
=======
        Symbolic.Set.remove_unauthorised_blocks node.csys_set node.matching subst in
>>>>>>> 869db3e9
      {node with csys_set = new_set; matching = matching_authorised}
  end

  (* construction of the successor nodes of a partition tree. This includes:
    - generating the next transitions (using module Node)
    - applying the internal constraint solver (to split in different nodes non statically equivalent constraint systems)
    - performing skeleton/block-authorisation checks on the resulting nodes.
  NB. The continuations f_cont indicates what to do with the generated nodes, and f_next what to do once all nodes have been explored. *)
  let generate_successors (n:Node.t) (f_cont:Node.t->(unit->unit)->unit) (f_next:unit->unit) : unit =
    let n = Node.clean n in
<<<<<<< HEAD
     (*Printf.printf "\n==> EXPLORATION FROM %s\n" n.id;*)
    (*Node.print (Node.delete_equal_modulo_existential n);*)
    if Symbolic.Set.is_empty n.Node.csys_set
    then f_next ()
    else
    begin
    (*Node.test_node n;*)
    let (transition_type,node_to_split) = Node.generate_next n in
    (* Printf.printf "--> new node to split:\n";
    Node.print node_to_split; *)
    Node.split node_to_split (fun node f_next1 ->
      let csys_set = Symbolic.Set.cast node.Node.csys_set in
      (*ignore(Node.test_equality_modulo_constraint_system csys_set);*)
      match transition_type with
      | None ->
        (* the end of the trace: one verifies that equivalence is not violated, which concludes the analysis of this branch. *)
        let _ = Node.decast node in
        f_next1 ()
      | Some Configuration.Transition.RStart ->
        (* very beginning of the analysis: only a skeleton check is needed before moving on to the constructing the successor nodes (no unauthorised blocks possible). *)
        Constraint_system.Rule.apply_rules_after_input false (fun csys_set f_next2 ->
          let node_decast = Node.decast node csys_set in
          let final_node = Node.release_skeleton node_decast in
          f_cont final_node f_next2
        ) csys_set f_next1
      | Some Configuration.Transition.RFocus ->
        (* focus and execution of an input. *)
        Constraint_system.Rule.apply_rules_after_input false (fun csys_set f_next2 ->
          if Constraint_system.Set.is_empty csys_set then f_next2()
          else
            let node_decast = Node.decast node csys_set in
            let node_autho =
              Node.remove_unauthorised_blocks node_decast csys_set in
            let final_node = Node.release_skeleton node_autho in
            f_cont final_node f_next2
        ) csys_set f_next1
      | Some Configuration.Transition.RPos ->
        (* execution of a focused input. The skeleton check releases the focus if necessary, and unauthorised blocks may arise due to the constraint solving. *)
        Constraint_system.Rule.apply_rules_after_input false (fun csys_set f_next2 ->
          if Constraint_system.Set.is_empty csys_set then f_next2()
          else
            let node_decast = Node.decast node csys_set in
            let node_autho = Node.remove_unauthorised_blocks node_decast csys_set in
            let final_node = Node.release_skeleton node_autho in
            f_cont final_node f_next2
        ) csys_set f_next1
      | Some Configuration.Transition.RNeg ->
        (* execution of outputs. Similar to the input case, except that the size of the frame is increased by one. *)
        Constraint_system.Rule.apply_rules_after_output false (fun csys_set f_next2 ->
          if Constraint_system.Set.is_empty csys_set then f_next2()
          else
            let node_decast = Node.decast node csys_set in
            let node_autho =
              Node.remove_unauthorised_blocks node_decast csys_set in
            let final_node = Node.release_skeleton node_autho in
            let final_node' = {final_node with Node.size_frame = node.Node.size_frame+1} in
            f_cont final_node' f_next2
        ) csys_set f_next1
    ) f_next
=======
    if Symbolic.Set.is_empty n.Node.csys_set then f_next()
    else begin
      (* Printf.printf "\n==> EXPLORATION FROM %s\n" n.Node.id;
      Node.print n; *)
      let (transition_type,node_to_split) = Node.generate_next n in
      (* Printf.printf "--> new node to split:\n";
      Node.print node_to_split; *)
      Node.split node_to_split (fun node f_next1 ->
        let csys_set = Symbolic.Set.cast node.Node.csys_set in
        match transition_type with
        | None ->
          (* the end of the trace: one verifies that equivalence is not violated, which concludes the analysis of this branch. *)
          let _ = Node.decast node in
          f_next1 ()
        | Some Configuration.Transition.RStart ->
          (* very beginning of the analysis: only a skeleton check is needed before moving on to the constructing the successor nodes (no unauthorised blocks possible). *)
          Constraint_system.Rule.apply_rules_after_input false (fun csys_set f_next2 ->
            let node_decast = Node.decast node csys_set in
            let final_node = Node.release_skeleton node_decast in
            Node.split final_node f_cont f_next2
          ) csys_set f_next1
        | Some Configuration.Transition.RFocus ->
          (* focus and execution of an input. *)
          Constraint_system.Rule.apply_rules_after_input false (fun csys_set f_next2 ->
            if Constraint_system.Set.is_empty csys_set then f_next2()
            else
              let node_decast = Node.decast node csys_set in
              let node_autho =
                Node.remove_unauthorised_blocks node_decast csys_set in
              let final_node = Node.release_skeleton node_autho in
              Node.split final_node f_cont f_next2
          ) csys_set f_next1
        | Some Configuration.Transition.RPos ->
          (* execution of a focused input. The skeleton check releases the focus if necessary, and unauthorised blocks may arise due to the constraint solving. *)
          Constraint_system.Rule.apply_rules_after_input false (fun csys_set f_next2 ->
            if Constraint_system.Set.is_empty csys_set then f_next2()
            else
              let node_decast = Node.decast node csys_set in
              let node_autho = Node.remove_unauthorised_blocks node_decast csys_set in
              let final_node = Node.release_skeleton node_autho in
              Node.split final_node f_cont f_next2
          ) csys_set f_next1
        | Some Configuration.Transition.RNeg ->
          (* execution of outputs. Similar to the input case, except that the size of the frame is increased by one. *)
          Constraint_system.Rule.apply_rules_after_output false (fun csys_set f_next2 ->
            if Constraint_system.Set.is_empty csys_set then f_next2()
            else
              let node_decast = Node.decast node csys_set in
              let node_autho = Node.remove_unauthorised_blocks node_decast csys_set in
              let final_node = Node.release_skeleton node_autho in
              Node.split {final_node with Node.size_frame = node.Node.size_frame+1} f_cont f_next2
          ) csys_set f_next1
      ) f_next
>>>>>>> 869db3e9
    end

  let rec explore (n:Node.t) (f_next:unit->unit) : unit =
    generate_successors n explore f_next

  let explore_from (n:Node.t) : unit =
    explore n (fun () -> ())
end



(* mapping everything to a decision procedure *)
type goal =
  | Equivalence
  | Inclusion

type result_analysis =
  | Equivalent
  | Not_Equivalent of Symbolic.Process.t

let string_of_result (goal:goal) (p1:Labelled_process.t) (p2:Labelled_process.t) (res:result_analysis) : string =
  match res with
  | Equivalent ->
    if goal = Equivalence then "Equivalent processes."
    else "Process inclusion proved."
  | Not_Equivalent csys ->
    let origin = Symbolic.Process.get_origin_process csys in
    let p = if origin = "LEFT" then p1 else p2 in
    let sp = Labelled_process.print p in
    let trace =
      let (fst,snd) = Symbolic.Process.solution csys in
      Configuration.print_trace fst snd (Symbolic.Process.get_conf csys) in
    let bold_blue s = Printf.sprintf "\\033[1;34m%s\\033[0m" s in
    if goal = Equivalence then
      Printf.sprintf "Not Equivalent processes. Attack Trace:\n%s%s%s" (bold_blue (Printf.sprintf "\nOrigin (%s process):\n" origin)) sp trace
    else
      Printf.sprintf "Process Inclusion disproved. Attack Trace:\n%s%s%s" (bold_blue "\nOrigin:\n") sp trace

<<<<<<< HEAD
=======

>>>>>>> 869db3e9
(* computes the root of the partition tree *)
let compute_root (goal:goal) (conf1:Configuration.t) (conf2:Configuration.t) : PartitionTree.Node.t =
  (* initialisation of the rewrite system *)
  Rewrite_rules.initialise_skeletons ();
  Data_structure.Tools.initialise_constructor ();

  (* initial set of symbolic processes *)
  let csys_set_root = Symbolic.Set.empty in
  let (status_left,status_right) =
    match goal with
    | Equivalence ->
      (Symbolic.Status.init_for_equivalence, Symbolic.Status.init_for_equivalence)
    | Inclusion ->
      (Symbolic.Status.init_for_inclusion_left, Symbolic.Status.init_for_inclusion_right) in
  let symp1 = Symbolic.Process.init "LEFT" conf1 status_left in
  let (csys_set_root,index1) = Symbolic.Set.add_new_elt csys_set_root symp1 in
  let symp2 = Symbolic.Process.init "RIGHT" conf2 status_right in
  let (csys_set_root,index2) = Symbolic.Set.add_new_elt csys_set_root symp2 in
  let matching_root =
    match goal with
    | Equivalence ->
      Symbolic.Matching.add_match index1 [index2,BijectionSet.initial] (
        Symbolic.Matching.add_match index2 [index1,BijectionSet.initial] (
          Symbolic.Matching.empty
        )
      )
    | Inclusion ->
      Symbolic.Matching.add_match index1 [index2,BijectionSet.initial] (
        Symbolic.Matching.empty
      ) in
  PartitionTree.Node.init csys_set_root matching_root

(* overall analysis *)
let analysis (goal:goal) (conf1:Configuration.t) (conf2:Configuration.t) : result_analysis =
  let root = compute_root goal conf1 conf2 in
  try
    PartitionTree.explore_from root;
    Equivalent
  with
    | Symbolic.Process.Attack_Witness symp -> Not_Equivalent symp

(* printing of the result *)
let publish_result (goal:goal) (id:int) (conf1:Process_session.Configuration.t) (conf2:Process_session.Configuration.t) (result:result_analysis) (running_time:float) : unit =
  Printf.printf "Result query %d: " id;
  flush stdout;
  let res =
    string_of_result goal (Process_session.Configuration.to_process conf1) (Process_session.Configuration.to_process conf2) result in
  ignore (Sys.command (Printf.sprintf "printf \"%s\"" res));
  print_endline (Printf.sprintf "\nRunning time: %ds" (int_of_float running_time));
  ignore(Sys.command "rm -f index_old.html")<|MERGE_RESOLUTION|>--- conflicted
+++ resolved
@@ -1,12 +1,20 @@
 open Extensions
 open Term
 open Process_session
-<<<<<<< HEAD
 open Display
-=======
-
->>>>>>> 869db3e9
-
+
+type optimisation_parameters = bool
+
+let optimisation_parameters = ref true
+
+let get_optimisation_parameters () = !optimisation_parameters
+let set_up_optimisation_parameters param = optimisation_parameters := param
+
+let initialise_optimisation_parameters conf1 conf2 =
+  optimisation_parameters := false
+    (*(Configuration.contain_only_public_channel conf1) &&
+    (Configuration.contain_only_public_channel conf2)
+*)
 (* a module for representing symbolic processes (process with symbolic variables and constraint systems). Sets of symbolic processes are represented as mutable tables with indexes *)
 module Symbolic : sig
   (* indexes to make simpler reference and comparison of constraint systems *)
@@ -17,14 +25,10 @@
 
   (* a status of symbolic processes in equivalence proofs *)
   module Status : sig
-<<<<<<< HEAD
     type t =
       ForAll
       | Exists
       | Both
-=======
-    type t
->>>>>>> 869db3e9
     val init_for_equivalence : t (* the status of the initial processes for equivalence proofs *)
     val init_for_inclusion_left : t (* the status of the initial left processes for inclusion proofs *)
     val init_for_inclusion_right : t (* the status of the initial right processes for inclusion proofs *)
@@ -37,6 +41,7 @@
     | In
     | Out
     | Comm
+
   type transition = {
     target : Index.t;
     skel_target : Labelled_process.Skeleton.t one_or_two;
@@ -47,14 +52,18 @@
 
   (* a module for representing symbolic processes *)
   module Process : sig
-  type process = {
-    origin : string;
-    conf : Configuration.t;
-    next_transitions : transition list;
-    status : Status.t;
-  }
-  type t = process Constraint_system.t
+
+    type process = {
+      origin : string;
+      conf : Configuration.t;
+      next_transitions : transition list;
+      status : Status.t;
+    }
+
+    type t = process Constraint_system.t
+
     exception Attack_Witness of t
+
     val get_status : t -> Status.t
     val get_conf : t -> Configuration.t
     val replace_conf : t -> Configuration.t -> t
@@ -100,25 +109,14 @@
     val decast : t -> Matching.t -> Index.t Constraint_system.Set.t -> t * Matching.t (* restrict a set and a matching based on the indexes remaining in a Constraint_system.Set.t after calling the constraint solver.
     NB. Performs an attack check at the same time, and raises Attack_Witness if one is found *)
     val clean : t -> Matching.t -> t (* removes the existential status of the processes of a set that are not used as matchers *)
-<<<<<<< HEAD
     val remove_unauthorised_blocks : bool -> t -> Matching.t -> (snd_ord, axiom) Subst.t -> t * Matching.t (* removes the processes of a set that start faulty traces, and removes their universal status in the matching *)
 
     val get_improper_labels : t -> (Index.t * Label.t list) list * t
-=======
-    val remove_unauthorised_blocks : t -> Matching.t -> (snd_ord, axiom) Subst.t -> t * Matching.t (* removes the processes of a set that start faulty traces, and removes their universal status in the matching *)
->>>>>>> 869db3e9
   end
 
   (* basic functions for computing the transitions from a symbolic process *)
   module Transition : sig
     val print : Index.t -> transition -> unit (* printing a transition, with the index of the source *)
-<<<<<<< HEAD
-    val is_universal : transition -> bool
-    val get_label : transition -> Label.t
-    val get_reduc : transition -> Labelled_process.t (* returns the subprocess on which the transition has been performed. The subprocess has already been transformed by the transition *)
-    val get_target : transition -> Index.t
-=======
->>>>>>> 869db3e9
     val generate : vars -> Configuration.Transition.kind option -> Set.t ref -> Process.t -> transition list
   end
 end = struct
@@ -151,19 +149,11 @@
     | Out
     | Comm
   type transition = {
-<<<<<<< HEAD
-    target : Index.t; (* Fresh index generated while generated the next transition of a constraint system. *)
-    label : Label.t; (* Label on which the actions was done. *)
-    forall : bool; (* Whether the transition has a forall label (without taking into account the status of the
-      original constraint system.) *)
-    new_proc : Labelled_process.t; (* Resulting proess obtain after transition *)
-=======
     target : Index.t;
     skel_target : Labelled_process.Skeleton.t one_or_two;
     label : Label.t one_or_two;
     forall : bool;
     type_of : transition_type;
->>>>>>> 869db3e9
   }
 
   module Process = struct
@@ -222,7 +212,9 @@
         ) l
       ) m
 
-    let add_match i l m = (i,l) :: m
+    let add_match i l m =
+      Config.debug (fun () -> Config.print_in_log "Symbolic.Matching.add_match\n");
+      (i,l) :: m
 
     (* removes the matching involving an index i. Also checks for attacks, returning a faulty index in case there is one. *)
     let remove (m:t) (to_remove:Index.t list) : t * Index.t option =
@@ -279,14 +271,7 @@
       match Matching.remove matching !indexes_to_remove with
       | _, Some index ->
         (* Printf.printf "Oh, %s triggers an attack!\n" (Index.to_string index); *)
-<<<<<<< HEAD
-        let csys = find new_procs index in
-        let conf = Process.get_conf csys in
-        let csys' = Process.replace_conf csys (Configuration.force_release_skeleton conf) in
-        raise (Process.Attack_Witness csys')
-=======
         raise (Process.Attack_Witness (find new_procs index))
->>>>>>> 869db3e9
       | cleared_matching, None -> new_procs,cleared_matching
 
     (* removing useless constraint systems (exists-only matching no forall) *)
@@ -329,7 +314,6 @@
 
     (* remove configurations with unauthorised blocks, and returns the updated
     matching *)
-<<<<<<< HEAD
     let remove_unauthorised_blocks check_variables (csys_set:t) (matching:Matching.t) (snd_subst:(snd_ord,axiom) Subst.t) : t * Matching.t =
       let (indexes_to_remove,new_matching) =
         List.fold_left (fun (accu_ind,accu_match) ((cs_fa,exist) as m) ->
@@ -342,15 +326,6 @@
             if (not check_variables) || are_variables_authorising_block csys_set vars_to_check cs exist
             then accu_ind,m::accu_match
             else cs_fa::accu_ind,accu_match
-=======
-    let remove_unauthorised_blocks (csys_set:t) (matching:Matching.t) (snd_subst:(snd_ord,axiom) Subst.t) : t * Matching.t =
-      let (indexes_to_remove,new_matching) =
-        List.fold_left (fun (accu_ind,accu_match) ((cs_fa,_) as m) ->
-          let cs = find csys_set cs_fa in
-          let symp = Constraint_system.get_additional_data cs in
-          if Configuration.check_block snd_subst symp.Process.conf then
-            accu_ind,m::accu_match
->>>>>>> 869db3e9
           else cs_fa::accu_ind,accu_match
         ) ([],[]) matching in
       let new_procs =
@@ -367,7 +342,6 @@
           else Some cs
         ) csys_set in
       new_procs,new_matching
-<<<<<<< HEAD
 
 
     let get_improper_labels csys_set =
@@ -395,29 +369,11 @@
       in
       !accu_imp_labels,csys_set'
 
-=======
->>>>>>> 869db3e9
   end
 
   module Transition = struct
     (* for printing purpose *)
     let print (source:Index.t) (tr:transition) : unit =
-<<<<<<< HEAD
-      Printf.printf "%d -> %d (lab=%s, forall=%b, after reduced subprocess:%s) " source tr.target (Label.to_string tr.label) tr.forall (Labelled_process.print tr.new_proc)
-
-    let is_universal t =
-      t.forall
-    let get_label t =
-      t.label
-    let get_reduc t =
-      t.new_proc
-    let get_target t =
-      t.target
-
-    let add_transition_start (csys_set:Set.t ref) (accu:transition list ref) (conf:Configuration.t) (eqn:(fst_ord, Term.name) Subst.t) (cs:Process.t)  (status:Status.t) : unit =
-      let lab = Block.get_label (List.hd (Configuration.get_block_list conf)) in
-      Configuration.normalise lab conf eqn (fun gather conf_norm new_proc ->
-=======
       let string_labs =
         match tr.label with
         | Single label -> Label.to_string label
@@ -428,13 +384,13 @@
         | Double (skel1,skel2) -> Printf.sprintf "%s/%s" (Labelled_process.Skeleton.print skel1) (Labelled_process.Skeleton.print skel2) in
       Printf.printf "%d -> %d (lab=%s, forall=%b, after reduced subprocess:%s) " source tr.target string_labs tr.forall string_skels
 
-    let add_transition_start (csys_set:Set.t ref) (accu:transition list ref) (conf:Configuration.t) (eqn:(fst_ord, Term.name) Subst.t) (cs:Process.t) (lab:Label.t) (status:Status.t) : unit =
+    let add_transition_start (csys_set:Set.t ref) (accu:transition list ref) (conf:Configuration.t) (eqn:(fst_ord, Term.name) Subst.t) (cs:Process.t) (status:Status.t) : unit =
+      let initial_label = Configuration.get_initial_label conf in
       Configuration.normalise conf eqn (fun gather conf_norm skel_list ->
         let skel =
           match skel_list with
           | [skel] -> skel
           | _ -> Config.internal_error "[equivalence_session.ml >> Symbolic.Transition.add_transition_input] Unexpected number of skeletons after normalisation." in
->>>>>>> 869db3e9
         let equations = Labelled_process.Normalise.equations gather in
         let disequations = Labelled_process.Normalise.disequations gather in
         try
@@ -445,12 +401,8 @@
 
           let transition = {
             target = target;
-<<<<<<< HEAD
-            label = lab;
-=======
             skel_target = Single skel;
-            label = Single lab;
->>>>>>> 869db3e9
+            label = Single initial_label;
             forall = true;
             type_of = In;
           } in
@@ -461,15 +413,11 @@
       )
 
     let add_transition_output (csys_set:Set.t ref) (accu:transition list ref) (conf:Configuration.t) (eqn:(fst_ord, Term.name) Subst.t) (cs:Process.t) (ax:axiom) (od:Labelled_process.Output.data) (new_status:Status.t) : unit =
-<<<<<<< HEAD
-      Configuration.normalise ~context:od.Labelled_process.Output.context od.Labelled_process.Output.lab conf eqn (fun gather conf_norm new_proc ->
-=======
       Configuration.normalise ~context:od.Labelled_process.Output.context conf eqn (fun gather conf_norm skel_list ->
         let skel =
           match skel_list with
           | [skel] -> skel
           | _ -> Config.internal_error "[equivalence_session.ml >> Symbolic.Transition.add_transition_input] Unexpected number of skeletons after normalisation." in
->>>>>>> 869db3e9
         let equations = Labelled_process.Normalise.equations gather in
         let disequations = Labelled_process.Normalise.disequations gather in
         let t0 = Subst.apply equations od.Labelled_process.Output.term (fun x f -> f x) in
@@ -486,16 +434,10 @@
 
           let transition = {
             target = target;
-<<<<<<< HEAD
-            label = od.Labelled_process.Output.lab;
-            forall = od.Labelled_process.Output.optim;
-            new_proc = new_proc;
-=======
             skel_target = Single skel;
             label = Single od.Labelled_process.Output.lab;
             forall = od.Labelled_process.Output.optim;
             type_of = Out;
->>>>>>> 869db3e9
           } in
           accu := transition :: !accu;
           csys_set := new_set
@@ -504,15 +446,11 @@
       )
 
     let add_transition_input (csys_set:Set.t ref) (accu:transition list ref) (conf:Configuration.t) (eqn:(fst_ord,Term.name) Subst.t) (cs:Process.t) (var_X:snd_ord_variable) (idata:Labelled_process.Input.data) (new_status:Status.t) : unit =
-<<<<<<< HEAD
-      Configuration.normalise idata.Labelled_process.Input.lab conf eqn (fun gather conf_norm new_proc ->
-=======
       Configuration.normalise conf eqn (fun gather conf_norm skel_list ->
         let skel =
           match skel_list with
           | [skel] -> skel
           | _ -> Config.internal_error "[equivalence_session.ml >> Symbolic.Transition.add_transition_input] Unexpected number of skeletons after normalisation." in
->>>>>>> 869db3e9
         let equations = Labelled_process.Normalise.equations gather in
         let disequations = Labelled_process.Normalise.disequations gather in
         let inp = Subst.apply equations (of_variable idata.Labelled_process.Input.var) (fun x f -> f x) in
@@ -524,14 +462,6 @@
           let cs3 = Constraint_system.add_disequations cs2 disequations in
           let cs4 = Process.successor cs3 conf_norm new_status in
           let (new_set,target) = Set.add_new_elt !csys_set cs4 in
-<<<<<<< HEAD
-
-          let transition = {
-            target = target;
-            label = idata.Labelled_process.Input.lab;
-            forall = idata.Labelled_process.Input.optim;
-            new_proc = new_proc;
-=======
 
           let transition = {
             target = target;
@@ -567,7 +497,6 @@
             label = Double (cdata.Labelled_process.PrivateComm.labs);
             forall = cdata.Labelled_process.PrivateComm.optim;
             type_of = Comm;
->>>>>>> 869db3e9
           } in
           accu := transition :: !accu;
           csys_set := new_set
@@ -575,10 +504,7 @@
           | Constraint_system.Bot -> ()
       )
 
-<<<<<<< HEAD
-=======
-
->>>>>>> 869db3e9
+
     let generate (v:vars) (type_of_transition:Configuration.Transition.kind option) (csys_set:Set.t ref) (cs:Process.t) : transition list =
       let status = Process.get_status cs in
       let symp = Constraint_system.get_additional_data cs in
@@ -588,11 +514,7 @@
       | Some Configuration.Transition.RStart ->
         let conf = Configuration.Transition.apply_start symp.Process.conf in
         let eqn = Constraint_system.get_substitution_solution Protocol cs in
-<<<<<<< HEAD
         add_transition_start csys_set accu conf eqn cs symp.Process.status
-=======
-        add_transition_start csys_set accu conf eqn cs Label.initial symp.Process.status
->>>>>>> 869db3e9
       | Some Configuration.Transition.RNeg ->
         let ax = get_axiom v in
         List.iter_with_memo (fun proc memo_left memo_right ->
@@ -609,19 +531,6 @@
         ) (Configuration.outputs symp.Process.conf)
       | Some Configuration.Transition.RFocus ->
         let var_X = get_snd_ord v in
-<<<<<<< HEAD
-        let potential_focuses =
-          Labelled_process.Input.unfold ~optim:(status=Status.ForAll) (Configuration.inputs symp.Process.conf) in
-        List.iter (fun focus ->
-          let conf_exec =
-            Configuration.Transition.apply_focus var_X focus symp.Process.conf in
-          let eqn =
-            Constraint_system.get_substitution_solution Protocol cs in
-          let next_status =
-            Status.downgrade_forall status (snd focus).Labelled_process.Input.optim in
-          add_transition_input csys_set accu conf_exec eqn cs var_X (snd focus) next_status
-        ) potential_focuses
-=======
         let (potential_focuses,potential_comm) =
           Labelled_process.PrivateComm.unfold ~optim:(status=Status.ForAll) (Configuration.inputs symp.Process.conf) in
         List.iter (fun focus ->
@@ -643,7 +552,6 @@
             Status.downgrade_forall status cdata.Labelled_process.PrivateComm.optim in
           add_transition_comm csys_set accu conf_exec eqn cs cdata next_status
         ) potential_comm
->>>>>>> 869db3e9
       | Some Configuration.Transition.RPos ->
         let var_X = get_snd_ord v in
         let (idata,conf_exec) =
@@ -791,7 +699,9 @@
             let equal =
               try
                 Term.auto_cleanup_matching (fun () ->
+                  Config.debug (fun () -> Config.print_in_log "Constraint_system.match_variables_and_names\n");
                   Constraint_system.match_variables_and_names csys csys';
+                  Config.debug (fun () -> Config.print_in_log "BijectionSet.match_processes\n");
                   BijectionSet.match_processes (fun () -> ()) proc_l proc_l' bset bset';
                   true
                 )
@@ -814,7 +724,9 @@
           then
             let proc_csys_list =
               List.map (fun (id_ex,bset) ->
+                Config.debug (fun () -> Config.print_in_log "Symbolic.Set.find\n");
                 let csys = Symbolic.Set.find n.csys_set id_ex in
+                Config.debug (fun () -> Config.print_in_log "End Symbolic.Set.find\n");
                 let subst =  Constraint_system.get_substitution_solution Protocol csys in
                 let conf = Symbolic.Process.get_conf csys in
                 let proc_l1 = Configuration.elements conf in
@@ -822,6 +734,7 @@
                 (id_ex,proc_l2,csys,bset)
               ) id_exist_list
             in
+            Config.debug (fun () -> Config.print_in_log "Starting explore\n");
             Symbolic.Matching.add_match id_forall (explore proc_csys_list) accu
           else Symbolic.Matching.add_match id_forall id_exist_list accu
         ) n.matching Symbolic.Matching.empty
@@ -840,7 +753,9 @@
             let result = ref None in
             begin try
               Term.auto_cleanup_matching (fun () ->
+                Config.debug (fun () -> Config.print_in_log "delete_univ - Constraint_system.match_variables_and_names\n");
                 Constraint_system.match_variables_and_names csys csys';
+                Config.debug (fun () -> Config.print_in_log "delete_univ - BijectionSet.match_forall_processes\n");
                 BijectionSet.match_forall_processes (fun does_left_subsume ->
                   result := Some does_left_subsume
                 ) proc_l proc_l' block_list block_list' exist_list exist_list'
@@ -867,8 +782,10 @@
       match n.matching with
         | [_] -> n
         | _ ->
+          Config.debug (fun () -> Config.print_in_log "delete_univ - generate csys_proc\n");
           let list_csys_proc =
             List.map (fun (id_forall,exists_list) ->
+
               let csys = Symbolic.Set.find n.csys_set id_forall in
               let subst =  Constraint_system.get_substitution_solution Protocol csys in
               let conf = Symbolic.Process.get_conf csys in
@@ -877,7 +794,7 @@
               (id_forall,proc_l2,csys,exists_list,Configuration.get_block_list conf)
             ) n.matching
           in
-
+          Config.debug (fun () -> Config.print_in_log "delete_univ - new matching\n");
           let new_matching = explore [] list_csys_proc in
 
           if !symb_proc_to_downgrade = []
@@ -920,9 +837,8 @@
         ) n.csys_set;
         Printf.printf "\nsize frame: %d\nmatching: " n.size_frame;
         Symbolic.Matching.iter (fun i l ->
-          Printf.printf "%s->[%s ]; " (Symbolic.Index.to_string i) (List.fold_left (fun s (j,bset) ->
-            Printf.sprintf "%s %s -> %s\n" s (Symbolic.Index.to_string j) (BijectionSet.print_string bset)
-            (*Printf.sprintf "%s %s" s (Symbolic.Index.to_string j)*)
+          Printf.printf "%s->[%s ]; " (Symbolic.Index.to_string i) (List.fold_left (fun s (j,_) ->
+            Printf.sprintf "%s %s" s (Symbolic.Index.to_string j)
           ) "" l)
         ) n.matching;
         print_endline "";
@@ -945,6 +861,7 @@
     }
     (* determines the type of the next transitions of a constraint system set, and generates the corresponding second-order variable or axiom. *)
     let data_next_transition (n:t) : Configuration.Transition.kind option * vars =
+      Config.debug (fun () -> Config.print_in_log "data_next_transition\n");
       if Symbolic.Set.is_empty n.csys_set then
         None, {snd_ord = None; axiom = None}
       else
@@ -981,18 +898,23 @@
     let clean (n:t) : t =
       {n with csys_set = Symbolic.Set.clean n.csys_set n.matching}
 
-<<<<<<< HEAD
     let apply_optim n =
+      Config.debug (fun () -> Config.print_in_log "apply_optim\n");
       let csys = Symbolic.Set.choose n.csys_set in
       let trans = Configuration.Transition.next (Symbolic.Process.get_conf csys) in
       match trans with
       | Some Configuration.Transition.RFocus ->
+          Config.debug (fun () -> Config.print_in_log "remove_improper_labels\n");
           let n1 = remove_improper_labels n in
-          let n2 = delete_equal_modulo_universal n1 in
+          Config.debug (fun () -> Config.print_in_log "delete_equal_modulo_universal\n");
+          let n2 =
+            if !optimisation_parameters
+            then delete_equal_modulo_universal n1
+            else n1 in
+          Config.debug (fun () -> Config.print_in_log "delete_equal_modulo_existential\n");
           delete_equal_modulo_existential n2
       | _ -> n
-=======
-    (* updates a bijection set one or twice *)
+
     let single_or_double_update l1 l2 s1 s2 bset =
       match l1, l2, s1, s2 with
       | Single lfa, Single lex, Single sfa, Single sfx ->
@@ -1003,17 +925,13 @@
           | Some bset_upd -> BijectionSet.update lfa2 lex2 sfa2 sfx2 bset_upd
         end
       | _ -> Config.internal_error "[equivalence_session.ml >> PartitionTree.Node.single_or_double_update] Inconsistent number of arguments."
->>>>>>> 869db3e9
 
     (* From a partition tree node, generates the transitions and creates a new node with all the resulting processes inside. A
     NB. The constraint solving and the skeleton checks remain to be done after this function call. *)
     let generate_next (n:t) : Configuration.Transition.kind option * t =
+      Config.debug (fun () -> Config.print_in_log "generate_next\n");
       let new_id = fresh_id () in
-<<<<<<< HEAD
       let n = apply_optim n in
-=======
-
->>>>>>> 869db3e9
       (* Generation of the transitions *)
       let (trans,vars) = data_next_transition n in
       let new_csys_set = ref Symbolic.Set.empty in
@@ -1026,25 +944,12 @@
           Symbolic.Process.set_transitions csys next_transitions
         ) n.csys_set in
       let new_csys_set = !new_csys_set in
-<<<<<<< HEAD
-
-      let get_conf i =
-        Symbolic.Process.get_conf (Symbolic.Set.find new_csys_set i) in
-      let skel_check i j =
-        Configuration.check_skeleton (get_conf i) (get_conf j) in
-=======
->>>>>>> 869db3e9
-
+      Config.debug (fun () -> Config.print_in_log "new_matching\n");
       let new_matching =
         Symbolic.Matching.fold (fun cs_fa cs_ex_list (accu1:Symbolic.Matching.t) ->
           let symp_fa = Symbolic.Set.find csys_set_with_transitions cs_fa in
-<<<<<<< HEAD
-          List.fold_left (fun (accu2:Symbolic.Matching.t) (tr_fa:Symbolic.transition) ->
-            if not (Symbolic.Transition.is_universal tr_fa) then accu2
-=======
           List.fold_left_while (fun tr -> tr.Symbolic.forall) (fun (accu2:Symbolic.Matching.t) (tr_fa:Symbolic.transition) ->
             if not tr_fa.Symbolic.forall then accu2
->>>>>>> 869db3e9
             else
               let cs_ex_list_new =
                 List.fold_left (fun (accu3:(Symbolic.Index.t*BijectionSet.t) list) (cs_ex,bset) ->
@@ -1116,11 +1021,7 @@
       let csys = Constraint_system.Set.choose csys_set_opt in
       let subst = Constraint_system.get_substitution_solution Recipe csys in
       let (new_set,matching_authorised) =
-<<<<<<< HEAD
         Symbolic.Set.remove_unauthorised_blocks true node.csys_set node.matching subst in
-=======
-        Symbolic.Set.remove_unauthorised_blocks node.csys_set node.matching subst in
->>>>>>> 869db3e9
       {node with csys_set = new_set; matching = matching_authorised}
   end
 
@@ -1130,68 +1031,8 @@
     - performing skeleton/block-authorisation checks on the resulting nodes.
   NB. The continuations f_cont indicates what to do with the generated nodes, and f_next what to do once all nodes have been explored. *)
   let generate_successors (n:Node.t) (f_cont:Node.t->(unit->unit)->unit) (f_next:unit->unit) : unit =
+    Config.debug (fun () -> Config.print_in_log "Starting generate_successors\n");
     let n = Node.clean n in
-<<<<<<< HEAD
-     (*Printf.printf "\n==> EXPLORATION FROM %s\n" n.id;*)
-    (*Node.print (Node.delete_equal_modulo_existential n);*)
-    if Symbolic.Set.is_empty n.Node.csys_set
-    then f_next ()
-    else
-    begin
-    (*Node.test_node n;*)
-    let (transition_type,node_to_split) = Node.generate_next n in
-    (* Printf.printf "--> new node to split:\n";
-    Node.print node_to_split; *)
-    Node.split node_to_split (fun node f_next1 ->
-      let csys_set = Symbolic.Set.cast node.Node.csys_set in
-      (*ignore(Node.test_equality_modulo_constraint_system csys_set);*)
-      match transition_type with
-      | None ->
-        (* the end of the trace: one verifies that equivalence is not violated, which concludes the analysis of this branch. *)
-        let _ = Node.decast node in
-        f_next1 ()
-      | Some Configuration.Transition.RStart ->
-        (* very beginning of the analysis: only a skeleton check is needed before moving on to the constructing the successor nodes (no unauthorised blocks possible). *)
-        Constraint_system.Rule.apply_rules_after_input false (fun csys_set f_next2 ->
-          let node_decast = Node.decast node csys_set in
-          let final_node = Node.release_skeleton node_decast in
-          f_cont final_node f_next2
-        ) csys_set f_next1
-      | Some Configuration.Transition.RFocus ->
-        (* focus and execution of an input. *)
-        Constraint_system.Rule.apply_rules_after_input false (fun csys_set f_next2 ->
-          if Constraint_system.Set.is_empty csys_set then f_next2()
-          else
-            let node_decast = Node.decast node csys_set in
-            let node_autho =
-              Node.remove_unauthorised_blocks node_decast csys_set in
-            let final_node = Node.release_skeleton node_autho in
-            f_cont final_node f_next2
-        ) csys_set f_next1
-      | Some Configuration.Transition.RPos ->
-        (* execution of a focused input. The skeleton check releases the focus if necessary, and unauthorised blocks may arise due to the constraint solving. *)
-        Constraint_system.Rule.apply_rules_after_input false (fun csys_set f_next2 ->
-          if Constraint_system.Set.is_empty csys_set then f_next2()
-          else
-            let node_decast = Node.decast node csys_set in
-            let node_autho = Node.remove_unauthorised_blocks node_decast csys_set in
-            let final_node = Node.release_skeleton node_autho in
-            f_cont final_node f_next2
-        ) csys_set f_next1
-      | Some Configuration.Transition.RNeg ->
-        (* execution of outputs. Similar to the input case, except that the size of the frame is increased by one. *)
-        Constraint_system.Rule.apply_rules_after_output false (fun csys_set f_next2 ->
-          if Constraint_system.Set.is_empty csys_set then f_next2()
-          else
-            let node_decast = Node.decast node csys_set in
-            let node_autho =
-              Node.remove_unauthorised_blocks node_decast csys_set in
-            let final_node = Node.release_skeleton node_autho in
-            let final_node' = {final_node with Node.size_frame = node.Node.size_frame+1} in
-            f_cont final_node' f_next2
-        ) csys_set f_next1
-    ) f_next
-=======
     if Symbolic.Set.is_empty n.Node.csys_set then f_next()
     else begin
       (* Printf.printf "\n==> EXPLORATION FROM %s\n" n.Node.id;
@@ -1245,7 +1086,6 @@
               Node.split {final_node with Node.size_frame = node.Node.size_frame+1} f_cont f_next2
           ) csys_set f_next1
       ) f_next
->>>>>>> 869db3e9
     end
 
   let rec explore (n:Node.t) (f_next:unit->unit) : unit =
@@ -1284,15 +1124,14 @@
     else
       Printf.sprintf "Process Inclusion disproved. Attack Trace:\n%s%s%s" (bold_blue "\nOrigin:\n") sp trace
 
-<<<<<<< HEAD
-=======
-
->>>>>>> 869db3e9
 (* computes the root of the partition tree *)
 let compute_root (goal:goal) (conf1:Configuration.t) (conf2:Configuration.t) : PartitionTree.Node.t =
   (* initialisation of the rewrite system *)
   Rewrite_rules.initialise_skeletons ();
   Data_structure.Tools.initialise_constructor ();
+
+  (* Initialisation of the optimisation optimisation parameters *)
+  initialise_optimisation_parameters conf1 conf2;
 
   (* initial set of symbolic processes *)
   let csys_set_root = Symbolic.Set.empty in
@@ -1323,6 +1162,7 @@
 (* overall analysis *)
 let analysis (goal:goal) (conf1:Configuration.t) (conf2:Configuration.t) : result_analysis =
   let root = compute_root goal conf1 conf2 in
+  Config.debug (fun () -> Config.print_in_log "Compute root completed\n");
   try
     PartitionTree.explore_from root;
     Equivalent
